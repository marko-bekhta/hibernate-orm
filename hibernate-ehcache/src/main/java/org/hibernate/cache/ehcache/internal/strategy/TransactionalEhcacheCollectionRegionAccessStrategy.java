/*
 * Hibernate, Relational Persistence for Idiomatic Java
 *
 * Copyright (c) 2011, Red Hat Inc. or third-party contributors as
 * indicated by the @author tags or express copyright attribution
 * statements applied by the authors.  All third-party contributions are
 * distributed under license by Red Hat Inc.
 *
 * This copyrighted material is made available to anyone wishing to use, modify,
 * copy, or redistribute it subject to the terms and conditions of the GNU
 * Lesser General Public License, as published by the Free Software Foundation.
 *
 * This program is distributed in the hope that it will be useful,
 * but WITHOUT ANY WARRANTY; without even the implied warranty of MERCHANTABILITY
 * or FITNESS FOR A PARTICULAR PURPOSE.  See the GNU Lesser General Public License
 * for more details.
 *
 * You should have received a copy of the GNU Lesser General Public License
 * along with this distribution; if not, write to:
 * Free Software Foundation, Inc.
 * 51 Franklin Street, Fifth Floor
 * Boston, MA  02110-1301  USA
 */
package org.hibernate.cache.ehcache.internal.strategy;

import net.sf.ehcache.Ehcache;
import net.sf.ehcache.Element;

import org.hibernate.cache.CacheException;
import org.hibernate.cache.ehcache.internal.regions.EhcacheCollectionRegion;
import org.hibernate.cache.spi.CollectionRegion;
import org.hibernate.cache.spi.access.CollectionRegionAccessStrategy;
import org.hibernate.cache.spi.access.SoftLock;
import org.hibernate.cfg.Settings;

/**
 * JTA CollectionRegionAccessStrategy.
 *
 * @author Chris Dennis
 * @author Ludovic Orban
 * @author Alex Snaps
 */
public class TransactionalEhcacheCollectionRegionAccessStrategy
		extends AbstractEhcacheAccessStrategy<EhcacheCollectionRegion>
		implements CollectionRegionAccessStrategy {

	private final Ehcache ehcache;

	/**
	 * Construct a new collection region access strategy.
	 *
	 * @param region the Hibernate region.
	 * @param ehcache the cache.
	 */
<<<<<<< HEAD
	public TransactionalEhcacheCollectionRegionAccessStrategy(EhcacheCollectionRegion region, Ehcache ehcache) {
		super( region );
=======
	public TransactionalEhcacheCollectionRegionAccessStrategy(
			EhcacheCollectionRegion region,
			Ehcache ehcache,
			Settings settings) {
		super( region, settings );
>>>>>>> f40f814b
		this.ehcache = ehcache;
	}

	@Override
	public Object get(Object key, long txTimestamp) throws CacheException {
		try {
			final Element element = ehcache.get( key );
			return element == null ? null : element.getObjectValue();
		}
		catch (net.sf.ehcache.CacheException e) {
			throw new CacheException( e );
		}
	}

	@Override
	public CollectionRegion getRegion() {
		return region();
	}

	@Override
	public SoftLock lockItem(Object key, Object version) throws CacheException {
		return null;
	}

	@Override
	public boolean putFromLoad(
			Object key,
			Object value,
			long txTimestamp,
			Object version,
			boolean minimalPutOverride) throws CacheException {
		try {
			if ( minimalPutOverride && ehcache.get( key ) != null ) {
				return false;
			}
			//OptimisticCache? versioning?
			ehcache.put( new Element( key, value ) );
			return true;
		}
		catch (net.sf.ehcache.CacheException e) {
			throw new CacheException( e );
		}
	}

	@Override
	public void remove(Object key) throws CacheException {
		try {
			ehcache.remove( key );
		}
		catch (net.sf.ehcache.CacheException e) {
			throw new CacheException( e );
		}
	}

	@Override
	public void unlockItem(Object key, SoftLock lock) throws CacheException {
		// no-op
	}

}<|MERGE_RESOLUTION|>--- conflicted
+++ resolved
@@ -31,7 +31,6 @@
 import org.hibernate.cache.spi.CollectionRegion;
 import org.hibernate.cache.spi.access.CollectionRegionAccessStrategy;
 import org.hibernate.cache.spi.access.SoftLock;
-import org.hibernate.cfg.Settings;
 
 /**
  * JTA CollectionRegionAccessStrategy.
@@ -52,16 +51,8 @@
 	 * @param region the Hibernate region.
 	 * @param ehcache the cache.
 	 */
-<<<<<<< HEAD
 	public TransactionalEhcacheCollectionRegionAccessStrategy(EhcacheCollectionRegion region, Ehcache ehcache) {
 		super( region );
-=======
-	public TransactionalEhcacheCollectionRegionAccessStrategy(
-			EhcacheCollectionRegion region,
-			Ehcache ehcache,
-			Settings settings) {
-		super( region, settings );
->>>>>>> f40f814b
 		this.ehcache = ehcache;
 	}
 
