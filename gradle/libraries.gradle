/*
 * Hibernate, Relational Persistence for Idiomatic Java
 *
 * License: GNU Lesser General Public License (LGPL), version 2.1 or later.
 * See the lgpl.txt file in the root directory or <http://www.gnu.org/licenses/lgpl-2.1.html>.
 */

// build a map of the dependency artifacts to use.  Allows centralized definition of the version of artifacts to
// use.  In that respect it serves a role similar to <dependencyManagement> in Maven
ext {

<<<<<<< HEAD
    junitVersion = '4.12'
    junitVintageVersion = '5.4.2'
    junit5Version = '5.4.2'

    h2Version = '1.4.199'
=======
    junitVersion = '4.13.2'
    h2Version = '1.4.197'
>>>>>>> 07eca388
    bytemanVersion = '4.0.13' //Compatible with JDK16
    jnpVersion = '5.0.6.CR1'

    hibernateCommonsVersion = '5.1.2.Final'
    hibernateValidatorVersion = '6.1.6.Final'
    validationApiVersion = '2.0.1.Final'
    elVersion = '3.0.1-b09'
    hibernateValidatorJakartaVersion = '7.0.1.Final'

    cdiVersion = '2.0'
    weldVersion = '3.1.5.Final'
    jakartaWeldVersion = '4.0.1.SP1'

    javassistVersion = '3.27.0-GA'
    byteBuddyVersion = '1.10.22'

    agroalVersion = '1.9'

    assertjVersion = '3.14.0'

    geolatteVersion = '1.8.0'

    shrinkwrapVersion = '1.2.6'
    shrinkwrapDescriptorsVersion = '2.0.0'

    jodaTimeVersion = '2.3'

    jaxbApiVersion = '2.3.1'
    // We can't upgrade JAXB in Karaf (yet), but fortunately everything works fine with the version built in Karaf
    jaxbApiVersionOsgiRange = "[2.2,3)"
    jaxbRuntimeVersion = '2.3.1'
    jakartaJaxbRuntimeVersion = '3.0.0'

    //GraalVM
    graalvmVersion = '19.3.1'

    antlrVersion = '4.9.1'

    micrometerVersion = '1.6.1'

    libraries = [
            // Ant
            ant:            'org.apache.ant:ant:1.8.2',

            // Antlr
            antlr:           "org.antlr:antlr4:${antlrVersion}",
            antlr4_runtime:  "org.antlr:antlr4-runtime:${antlrVersion}",

            // Annotations
            commons_annotations: "org.hibernate.common:hibernate-commons-annotations:${hibernateCommonsVersion}",
            jandex:         'org.jboss:jandex:2.2.3.Final',
            classmate:      'com.fasterxml:classmate:1.5.1',

            // Dom4J
            dom4j:          'org.dom4j:dom4j:2.1.3@jar',

            // Javassist
            javassist:      "org.javassist:javassist:${javassistVersion}",

            // Byte Buddy
            byteBuddy:      "net.bytebuddy:byte-buddy:${byteBuddyVersion}",

            // javax
            jpa:            "javax.persistence:javax.persistence-api:${project.jpaVersion}",
            jta:            'org.jboss.spec.javax.transaction:jboss-transaction-api_1.2_spec:1.1.1.Final',
            validation:     "javax.validation:validation-api:${validationApiVersion}",
            jacc:           'org.jboss.spec.javax.security.jacc:jboss-jacc-api_1.4_spec:1.0.2.Final',
            interceptor:    'javax.interceptor:javax.interceptor-api:1.2',
            // required by JAXB from JDK 9 as it is not available anymore in JDK 9
            activation:     'javax.activation:javax.activation-api:1.2.0',

            // jakarta
            jakarta_jpa:            "jakarta.persistence:jakarta.persistence-api:${project.jakartaJpaVersion}",
            jakarta_jta:            'jakarta.transaction:jakarta.transaction-api:2.0.0',
            jakarta_validation:     'jakarta.validation:jakarta.validation-api:3.0.0',
            jakarta_jacc:           'jakarta.authorization:jakarta.authorization-api:2.0.0',
            jakarta_interceptor:    'jakarta.interceptor:jakarta.interceptor-api:2.0.0',
            jakarta_activation:     'jakarta.activation:jakarta.activation-api:2.0.1',
            jakarta_resource:       'jakarta.resource:jakarta.resource-api:2.0.0',
            jakarta_jaxb_api:       'jakarta.xml.bind:jakarta.xml.bind-api:3.0.0',
            jakarta_jaxb_runtime:   "org.glassfish.jaxb:jaxb-runtime:${jakartaJaxbRuntimeVersion}",
            jakarta_cdi:            'jakarta.enterprise:jakarta.enterprise.cdi-api:3.0.0',

            // logging
            logging:        'org.jboss.logging:jboss-logging:3.4.1.Final',
            logging_annotations: 'org.jboss.logging:jboss-logging-annotations:2.1.0.Final',
            logging_processor:  'org.jboss.logging:jboss-logging-processor:2.1.0.Final',

            // jaxb task
            jaxb_api: "javax.xml.bind:jaxb-api:${jaxbApiVersion}",
            jaxb_runtime: "org.glassfish.jaxb:jaxb-runtime:${jaxbRuntimeVersion}",
            jaxb_xjc: "org.glassfish.jaxb:jaxb-xjc:${jaxbRuntimeVersion}",
            // Note that jaxb2_basics is a set of tools on *top* of JAXB.
            // See https://github.com/highsource/jaxb2-basics
            jaxb2_basics: 'org.jvnet.jaxb2_commons:jaxb2-basics:0.12.0',
            jaxb2_basics_ant: 'org.jvnet.jaxb2_commons:jaxb2-basics-ant:0.12.0',

            geolatte:       "org.geolatte:geolatte-geom:${geolatteVersion}",

            // Animal Sniffer Ant Task and Java 1.6 API signature file
            // not using 1.9 for the time being due to MANIMALSNIFFER-34
            animal_sniffer:     'org.codehaus.mojo:animal-sniffer-ant-tasks:1.13',
            java16_signature:   'org.codehaus.mojo.signature:java16:1.0@signature',

            //Maven plugin framework
            maven_core: 'org.apache.maven:maven-core:3.0.5',
            maven_artifact: 'org.apache.maven:maven-artifact:3.0.5',
            maven_plugin: 'org.apache.maven:maven-plugin-api:3.0.5',
            maven_plugin_tools: 'org.apache.maven.plugin-tools:maven-plugin-annotations:3.2',

            // ~~~~~~~~~~~~~~~~~~~~~~~~~~ testing

<<<<<<< HEAD

            junit5_api:     "org.junit.jupiter:junit-jupiter-api:${junit5Version}",
            junit5_jupiter: "org.junit.jupiter:junit-jupiter-engine:${junit5Version}",
            junit5_params : "org.junit.jupiter:junit-jupiter-params:${junit5Version}",
            junit:          "junit:junit:${junitVersion}",
            junit5_vintage: "org.junit.vintage:junit-vintage-engine:${junitVintageVersion}",

            log4j:          "log4j:log4j:1.2.17",

=======
            log4j2:          "org.apache.logging.log4j:log4j-core:2.14.1",
            junit:           "junit:junit:${junitVersion}",
>>>>>>> 07eca388
            byteman:         "org.jboss.byteman:byteman:${bytemanVersion}",
            byteman_install: "org.jboss.byteman:byteman-install:${bytemanVersion}",
            byteman_bmunit:  "org.jboss.byteman:byteman-bmunit:${bytemanVersion}",
            h2:              "com.h2database:h2:${h2Version}",
            hsqldb:          "org.hsqldb:hsqldb:2.3.2",
            derby:           "org.apache.derby:derby:10.11.1.1",
            postgresql:      'org.postgresql:postgresql:42.2.16',
            mysql:           'mysql:mysql-connector-java:8.0.17',
            mariadb:         'org.mariadb.jdbc:mariadb-java-client:2.2.3',
            cockroachdb:     'org.postgresql:postgresql:42.2.8',

            oracle:          'com.oracle.database.jdbc:ojdbc8:21.1.0.0',
            mssql:           'com.microsoft.sqlserver:mssql-jdbc:7.2.1.jre8',
            db2:             'com.ibm.db2:jcc:11.5.4.0',
            hana:            'com.sap.cloud.db.jdbc:ngdbc:2.4.59',

            jodaTime:        "joda-time:joda-time:${jodaTimeVersion}",

            informix:        'com.ibm.informix:jdbc:4.10.12',
            firebird:        'org.firebirdsql.jdbc:jaybird:4.0.3.java8',
            jboss_jta:       "org.jboss.narayana.jta:narayana-jta:5.11.2.Final",
            jboss_tx_spi:    "org.jboss:jboss-transaction-spi:7.6.1.Final",
            jboss_jta_jakarta:       "org.jboss.narayana.jta:narayana-jta-jakarta:5.11.2.Final",
            jboss_tx_spi_jakarta:    "org.jboss:jboss-transaction-spi-jakarta:7.6.1.Final",
            xapool:          "com.experlog:xapool:1.5.0",
            mockito:         'org.mockito:mockito-core:2.19.1',
            mockito_inline:  'org.mockito:mockito-inline:2.19.1',

            validator:       "org.hibernate.validator:hibernate-validator:${hibernateValidatorVersion}",
            // EL required by Hibernate Validator at test runtime
            expression_language: "org.glassfish:javax.el:${elVersion}",

            jakarta_validator:"org.hibernate.validator:hibernate-validator:${hibernateValidatorJakartaVersion}",
            // EL required by Hibernate Validator at test runtime
            jakarta_el:       'org.glassfish:jakarta.el:4.0.1',

            c3p0:            "com.mchange:c3p0:0.9.5.5",
            ehcache:         "net.sf.ehcache:ehcache:2.10.6",
            ehcache3:        "org.ehcache:ehcache:3.6.1",
            jcache:          "javax.cache:cache-api:1.0.0",
            proxool:         "proxool:proxool:0.8.3",
            hikaricp:        "com.zaxxer:HikariCP:3.2.0",
            vibur:           "org.vibur:vibur-dbcp:25.0",
            agroal_api:      "io.agroal:agroal-api:${agroalVersion}",
            agroal_pool:     "io.agroal:agroal-pool:${agroalVersion}",
            micrometer:      "io.micrometer:micrometer-core:1.6.1",

            atomikos:         "com.atomikos:transactions:4.0.6",
            atomikos_jta:     "com.atomikos:transactions-jta:4.0.6",

            cdi: "javax.enterprise:cdi-api:${cdiVersion}",
            weld: "org.jboss.weld.se:weld-se-shaded:${weldVersion}",
            jakarta_weld: "org.jboss.weld.se:weld-se-shaded:${jakartaWeldVersion}",

            assertj: "org.assertj:assertj-core:${assertjVersion}",

            // Shrinkwrap
            shrinkwrap_api: "org.jboss.shrinkwrap:shrinkwrap-api:${shrinkwrapVersion}",
            shrinkwrap: "org.jboss.shrinkwrap:shrinkwrap-impl-base:${shrinkwrapVersion}",

            shrinkwrap_descriptors_api_javaee: "org.jboss.shrinkwrap.descriptors:shrinkwrap-descriptors-api-javaee:${shrinkwrapDescriptorsVersion}",
            shrinkwrap_descriptors_impl_javaee: "org.jboss.shrinkwrap.descriptors:shrinkwrap-descriptors-impl-javaee:${shrinkwrapDescriptorsVersion}",

            jboss_vfs: "org.jboss:jboss-vfs:3.2.11.Final",
            wildfly_transaction_client : 'org.wildfly.transaction:wildfly-transaction-client:1.1.7.Final',
            // todo (jakarta): update the version when it is released
            wildfly_transaction_client_jakarta : 'org.wildfly.transaction:wildfly-transaction-client-jakarta:1.2.0.Final-SNAPSHOT',

            jboss_ejb_spec_jar          : 'org.jboss.spec.javax.ejb:jboss-ejb-api_3.2_spec:1.0.0.Final',
            jboss_annotation_spec_jar   : 'org.jboss.spec.javax.annotation:jboss-annotations-api_1.2_spec:1.0.0.Final',

            graalvm_nativeimage         : "org.graalvm.nativeimage:svm:${graalvmVersion}",

            //asciidoclet : 'org.asciidoctor:asciidoclet:1.+',
            // Use the SNAPSHOT temporarily to validate asciidoclet's PR-91 - https://github.com/asciidoctor/asciidoclet/pull/91
            //		- which does not seem to work anyway
            // todo (6.0) : come back and verify whether this ever works
            asciidoclet : 'org.asciidoctor:asciidoclet:1.5.7-SNAPSHOT'
        ]
}

configurations.all {
    resolutionStrategy.eachDependency { DependencyResolveDetails details ->
        //Force the "byte buddy agent" version to match the Byte Buddy version we use, as Mockito might pull in a mismatched version transitively:
        if (details.requested.group + ":" + details.requested.name == 'net.bytebuddy:byte-buddy-agent') {
            details.useVersion byteBuddyVersion
        }
    }
}<|MERGE_RESOLUTION|>--- conflicted
+++ resolved
@@ -9,16 +9,11 @@
 // use.  In that respect it serves a role similar to <dependencyManagement> in Maven
 ext {
 
-<<<<<<< HEAD
-    junitVersion = '4.12'
-    junitVintageVersion = '5.4.2'
-    junit5Version = '5.4.2'
+    junitVersion = '4.13'
+    junitVintageVersion = '5.7.1'
+    junit5Version = '5.7.1'
 
     h2Version = '1.4.199'
-=======
-    junitVersion = '4.13.2'
-    h2Version = '1.4.197'
->>>>>>> 07eca388
     bytemanVersion = '4.0.13' //Compatible with JDK16
     jnpVersion = '5.0.6.CR1'
 
@@ -131,7 +126,6 @@
 
             // ~~~~~~~~~~~~~~~~~~~~~~~~~~ testing
 
-<<<<<<< HEAD
 
             junit5_api:     "org.junit.jupiter:junit-jupiter-api:${junit5Version}",
             junit5_jupiter: "org.junit.jupiter:junit-jupiter-engine:${junit5Version}",
@@ -139,12 +133,8 @@
             junit:          "junit:junit:${junitVersion}",
             junit5_vintage: "org.junit.vintage:junit-vintage-engine:${junitVintageVersion}",
 
-            log4j:          "log4j:log4j:1.2.17",
-
-=======
             log4j2:          "org.apache.logging.log4j:log4j-core:2.14.1",
-            junit:           "junit:junit:${junitVersion}",
->>>>>>> 07eca388
+
             byteman:         "org.jboss.byteman:byteman:${bytemanVersion}",
             byteman_install: "org.jboss.byteman:byteman-install:${bytemanVersion}",
             byteman_bmunit:  "org.jboss.byteman:byteman-bmunit:${bytemanVersion}",
