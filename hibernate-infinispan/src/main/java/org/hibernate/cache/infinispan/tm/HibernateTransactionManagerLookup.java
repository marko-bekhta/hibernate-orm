/*
 * JBoss, Home of Professional Open Source.
 * Copyright 2009, Red Hat, Inc. and/or it's affiliates, and individual contributors
 * as indicated by the @author tags. See the copyright.txt file in the
 * distribution for a full listing of individual contributors.
 *
 * This is free software; you can redistribute it and/or modify it
 * under the terms of the GNU Lesser General Public License as
 * published by the Free Software Foundation; either version 2.1 of
 * the License, or (at your option) any later version.
 *
 * This software is distributed in the hope that it will be useful,
 * but WITHOUT ANY WARRANTY; without even the implied warranty of
 * MERCHANTABILITY or FITNESS FOR A PARTICULAR PURPOSE. See the GNU
 * Lesser General Public License for more details.
 *
 * You should have received a copy of the GNU Lesser General Public
 * License along with this software; if not, write to the Free
 * Software Foundation, Inc., 51 Franklin St, Fifth Floor, Boston, MA
 * 02110-1301 USA, or see the FSF site: http://www.fsf.org.
 */
package org.hibernate.cache.infinispan.tm;

import javax.transaction.TransactionManager;
import java.util.Properties;

import org.hibernate.cfg.Settings;
import org.hibernate.engine.transaction.jta.platform.spi.JtaPlatform;
import org.hibernate.service.ServiceRegistry;

/**
 * HibernateTransactionManagerLookup.
 *
 * @author Galder Zamarreño
 * @since 3.5
 */
public class HibernateTransactionManagerLookup implements org.infinispan.transaction.lookup.TransactionManagerLookup {
	private final JtaPlatform jtaPlatform;

	public HibernateTransactionManagerLookup(Settings settings, Properties properties) {
		this.jtaPlatform = settings != null ? settings.getJtaPlatform() : null;
	}

<<<<<<< HEAD
	public HibernateTransactionManagerLookup(ServiceRegistry serviceRegistry) {
		if ( serviceRegistry != null ) {
			jtaPlatform = serviceRegistry.getService( JtaPlatform.class );
		}
		else {
			jtaPlatform = null;
		}
	}

=======
>>>>>>> f40f814b
	@Override
	public TransactionManager getTransactionManager() throws Exception {
		return jtaPlatform == null ? null : jtaPlatform.retrieveTransactionManager();
	}

}<|MERGE_RESOLUTION|>--- conflicted
+++ resolved
@@ -41,7 +41,6 @@
 		this.jtaPlatform = settings != null ? settings.getJtaPlatform() : null;
 	}
 
-<<<<<<< HEAD
 	public HibernateTransactionManagerLookup(ServiceRegistry serviceRegistry) {
 		if ( serviceRegistry != null ) {
 			jtaPlatform = serviceRegistry.getService( JtaPlatform.class );
@@ -51,8 +50,6 @@
 		}
 	}
 
-=======
->>>>>>> f40f814b
 	@Override
 	public TransactionManager getTransactionManager() throws Exception {
 		return jtaPlatform == null ? null : jtaPlatform.retrieveTransactionManager();
