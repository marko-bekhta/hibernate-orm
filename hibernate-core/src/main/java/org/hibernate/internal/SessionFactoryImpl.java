/*
 * Hibernate, Relational Persistence for Idiomatic Java
 *
 * License: GNU Lesser General Public License (LGPL), version 2.1 or later.
 * See the lgpl.txt file in the root directory or <http://www.gnu.org/licenses/lgpl-2.1.html>.
 */
package org.hibernate.internal;

import java.io.IOException;
import java.io.InvalidObjectException;
import java.io.ObjectInputStream;
import java.io.ObjectOutputStream;
import java.sql.Connection;
import java.util.ArrayList;
import java.util.Collections;
import java.util.HashMap;
import java.util.HashSet;
import java.util.List;
import java.util.Map;
import java.util.Set;
import java.util.TimeZone;
import java.util.concurrent.ConcurrentHashMap;
import java.util.function.Supplier;
import javax.naming.Reference;
import javax.naming.StringRefAddr;
import javax.persistence.EntityGraph;
import javax.persistence.EntityManagerFactory;
import javax.persistence.PersistenceContextType;
import javax.persistence.PersistenceException;
import javax.persistence.PersistenceUnitUtil;
import javax.persistence.Query;
import javax.persistence.SynchronizationType;

import org.hibernate.ConnectionAcquisitionMode;
import org.hibernate.ConnectionReleaseMode;
import org.hibernate.CustomEntityDirtinessStrategy;
import org.hibernate.EmptyInterceptor;
import org.hibernate.FlushMode;
import org.hibernate.HibernateException;
import org.hibernate.Interceptor;
import org.hibernate.MappingException;
import org.hibernate.Session;
import org.hibernate.SessionBuilder;
import org.hibernate.SessionEventListener;
import org.hibernate.SessionFactory;
import org.hibernate.SessionFactoryObserver;
import org.hibernate.StatelessSession;
import org.hibernate.StatelessSessionBuilder;
import org.hibernate.boot.cfgxml.spi.CfgXmlAccessService;
import org.hibernate.boot.cfgxml.spi.LoadedConfig;
import org.hibernate.boot.registry.classloading.spi.ClassLoaderService;
import org.hibernate.boot.spi.BootstrapContext;
import org.hibernate.boot.spi.MetadataBuildingContext;
import org.hibernate.boot.spi.MetadataImplementor;
import org.hibernate.boot.spi.SessionFactoryOptions;
import org.hibernate.cache.cfg.internal.DomainDataRegionConfigImpl;
import org.hibernate.cache.cfg.spi.DomainDataRegionConfig;
import org.hibernate.cache.spi.CacheImplementor;
import org.hibernate.cache.spi.access.AccessType;
import org.hibernate.cfg.AvailableSettings;
import org.hibernate.cfg.Environment;
import org.hibernate.cfg.Settings;
import org.hibernate.context.internal.JTASessionContext;
import org.hibernate.context.internal.ManagedSessionContext;
import org.hibernate.context.internal.ThreadLocalSessionContext;
import org.hibernate.context.spi.CurrentSessionContext;
import org.hibernate.context.spi.CurrentTenantIdentifierResolver;
import org.hibernate.engine.config.spi.ConfigurationService;
import org.hibernate.engine.jdbc.connections.spi.ConnectionProvider;
import org.hibernate.engine.jdbc.connections.spi.JdbcConnectionAccess;
import org.hibernate.engine.jdbc.connections.spi.MultiTenantConnectionProvider;
import org.hibernate.engine.jdbc.env.internal.JdbcEnvironmentInitiator;
import org.hibernate.engine.jdbc.spi.JdbcServices;
import org.hibernate.engine.jndi.spi.JndiService;
import org.hibernate.engine.profile.Association;
import org.hibernate.engine.profile.Fetch;
import org.hibernate.engine.profile.FetchProfile;
import org.hibernate.engine.spi.FilterDefinition;
import org.hibernate.engine.spi.SessionBuilderImplementor;
import org.hibernate.engine.spi.SessionFactoryImplementor;
import org.hibernate.engine.spi.SessionOwner;
import org.hibernate.engine.transaction.jta.platform.spi.JtaPlatform;
import org.hibernate.event.service.spi.EventListenerGroup;
import org.hibernate.event.service.spi.EventListenerRegistry;
import org.hibernate.event.spi.EventEngine;
import org.hibernate.event.spi.EventType;
import org.hibernate.graph.spi.RootGraphImplementor;
import org.hibernate.id.IdentifierGenerator;
import org.hibernate.id.factory.IdentifierGeneratorFactory;
import org.hibernate.integrator.spi.Integrator;
import org.hibernate.integrator.spi.IntegratorService;
import org.hibernate.internal.util.config.ConfigurationException;
import org.hibernate.internal.util.config.ConfigurationHelper;
import org.hibernate.jpa.internal.AfterCompletionActionLegacyJpaImpl;
import org.hibernate.jpa.internal.ExceptionMapperLegacyJpaImpl;
import org.hibernate.jpa.internal.ManagedFlushCheckerLegacyJpaImpl;
import org.hibernate.jpa.internal.PersistenceUnitUtilImpl;
import org.hibernate.mapping.Collection;
import org.hibernate.mapping.PersistentClass;
import org.hibernate.mapping.RootClass;
import org.hibernate.metadata.ClassMetadata;
import org.hibernate.metadata.CollectionMetadata;
import org.hibernate.metamodel.RuntimeMetamodels;
import org.hibernate.metamodel.internal.RuntimeMetamodelsImpl;
import org.hibernate.metamodel.model.domain.AllowableParameterType;
import org.hibernate.metamodel.model.domain.JpaMetamodel;
import org.hibernate.metamodel.model.domain.internal.MappingMetamodelImpl;
import org.hibernate.metamodel.spi.MetamodelImplementor;
import org.hibernate.persister.entity.EntityPersister;
import org.hibernate.persister.entity.Loadable;
import org.hibernate.procedure.spi.ProcedureCallImplementor;
import org.hibernate.proxy.EntityNotFoundDelegate;
import org.hibernate.proxy.HibernateProxyHelper;
import org.hibernate.query.QueryLogging;
import org.hibernate.query.hql.spi.HqlQueryImplementor;
import org.hibernate.query.spi.QueryEngine;
import org.hibernate.query.spi.QueryImplementor;
import org.hibernate.query.sql.spi.NativeQueryImplementor;
import org.hibernate.query.sqm.NodeBuilder;
import org.hibernate.resource.jdbc.spi.PhysicalConnectionHandlingMode;
import org.hibernate.resource.jdbc.spi.StatementInspector;
import org.hibernate.resource.transaction.backend.jta.internal.synchronization.AfterCompletionAction;
import org.hibernate.resource.transaction.backend.jta.internal.synchronization.ExceptionMapper;
import org.hibernate.resource.transaction.backend.jta.internal.synchronization.ManagedFlushChecker;
import org.hibernate.resource.transaction.spi.TransactionCoordinatorBuilder;
import org.hibernate.secure.spi.GrantedPermission;
import org.hibernate.secure.spi.JaccPermissionDeclarations;
import org.hibernate.secure.spi.JaccService;
import org.hibernate.service.spi.ServiceRegistryImplementor;
import org.hibernate.service.spi.SessionFactoryServiceRegistry;
import org.hibernate.service.spi.SessionFactoryServiceRegistryFactory;
import org.hibernate.stat.spi.StatisticsImplementor;
import org.hibernate.tool.schema.spi.DelayedDropAction;
import org.hibernate.tool.schema.spi.SchemaManagementToolCoordinator;
import org.hibernate.type.Type;
import org.hibernate.type.spi.TypeConfiguration;

import org.jboss.logging.Logger;


/**
 * Concrete implementation of the <tt>SessionFactory</tt> interface. Has the following
 * responsibilities
 * <ul>
 * <li>caches configuration settings (immutably)
 * <li>caches "compiled" mappings ie. <tt>EntityPersister</tt>s and
 *     <tt>CollectionPersister</tt>s (immutable)
 * <li>caches "compiled" queries (memory sensitive cache)
 * <li>manages <tt>PreparedStatement</tt>s
 * <li> delegates JDBC <tt>Connection</tt> management to the <tt>ConnectionProvider</tt>
 * <li>factory for instances of <tt>SessionImpl</tt>
 * </ul>
 * This class must appear immutable to clients, even if it does all kinds of caching
 * and pooling under the covers. It is crucial that the class is not only thread
 * safe, but also highly concurrent. Synchronization must be used extremely sparingly.
 *
 * @author Gavin King
 * @author Steve Ebersole
 * @author Chris Cranford
 */
public class SessionFactoryImpl implements SessionFactoryImplementor {
	private static final CoreMessageLogger LOG = CoreLogging.messageLogger( SessionFactoryImpl.class );

	private final String name;
	private final String uuid;

	private transient volatile Status status = Status.OPEN;

	private final transient SessionFactoryObserverChain observer = new SessionFactoryObserverChain();

	private final transient SessionFactoryOptions sessionFactoryOptions;
	private final transient Settings settings;
	private final transient Map<String,Object> properties;

	private final transient SessionFactoryServiceRegistry serviceRegistry;
	private final transient EventEngine eventEngine;
	private final transient JdbcServices jdbcServices;

	// todo : org.hibernate.jpa.boot.spi.PersistenceUnitDescriptor too?

	private final transient RuntimeMetamodels runtimeMetamodels;
	private final PersistenceUnitUtil jpaPersistenceUnitUtil;
	private final transient CacheImplementor cacheAccess;
	private final transient QueryEngine queryEngine;

	private final transient CurrentSessionContext currentSessionContext;

	private volatile DelayedDropAction delayedDropAction;

	// todo : move to MetamodelImpl
	private final transient Map<String,IdentifierGenerator> identifierGenerators;
	private final transient Map<String, FilterDefinition> filters;
	private final transient Map<String, FetchProfile> fetchProfiles;

	private final transient FastSessionServices fastSessionServices;
	private final transient SessionBuilder defaultSessionOpenOptions;
	private final transient SessionBuilder temporarySessionOpenOptions;
	private final transient StatelessSessionBuilder defaultStatelessOptions;

	public SessionFactoryImpl(
			final MetadataImplementor bootMetamodel,
			SessionFactoryOptions options) {
		LOG.debug( "Building session factory" );

		final TypeConfiguration typeConfiguration = bootMetamodel.getTypeConfiguration();
		final MetadataBuildingContext bootModelBuildingContext = typeConfiguration.getMetadataBuildingContext();
		final BootstrapContext bootstrapContext = bootModelBuildingContext.getBootstrapContext();

		this.sessionFactoryOptions = options;
		this.settings = new Settings( options, bootMetamodel );

		this.serviceRegistry = options
				.getServiceRegistry()
				.getService( SessionFactoryServiceRegistryFactory.class )
				.buildServiceRegistry( this, options );

		this.eventEngine = new EventEngine( bootMetamodel, this );

		bootMetamodel.initSessionFactory( this );

		final CfgXmlAccessService cfgXmlAccessService = serviceRegistry.getService( CfgXmlAccessService.class );

		String sfName = settings.getSessionFactoryName();
		if ( cfgXmlAccessService.getAggregatedConfig() != null ) {
			if ( sfName == null ) {
				sfName = cfgXmlAccessService.getAggregatedConfig().getSessionFactoryName();
			}
			applyCfgXmlValues( cfgXmlAccessService.getAggregatedConfig(), serviceRegistry );
		}

		this.name = sfName;
		this.uuid = options.getUuid();

		jdbcServices = serviceRegistry.getService( JdbcServices.class );

		this.properties = new HashMap<>();
		this.properties.putAll( serviceRegistry.getService( ConfigurationService.class ).getSettings() );
		if ( !properties.containsKey( AvailableSettings.JPA_VALIDATION_FACTORY )
				&& !properties.containsKey( AvailableSettings.JAKARTA_JPA_VALIDATION_FACTORY ) ) {
			if ( getSessionFactoryOptions().getValidatorFactoryReference() != null ) {
				properties.put(
						AvailableSettings.JPA_VALIDATION_FACTORY,
						getSessionFactoryOptions().getValidatorFactoryReference()
				);
				properties.put(
						AvailableSettings.JAKARTA_JPA_VALIDATION_FACTORY,
						getSessionFactoryOptions().getValidatorFactoryReference()
				);
			}
		}

		maskOutSensitiveInformation(this.properties);
		logIfEmptyCompositesEnabled( this.properties );

		this.cacheAccess = this.serviceRegistry.getService( CacheImplementor.class );
		this.jpaPersistenceUnitUtil = new PersistenceUnitUtilImpl( this );

		for ( SessionFactoryObserver sessionFactoryObserver : options.getSessionFactoryObservers() ) {
			this.observer.addObserver( sessionFactoryObserver );
		}

		this.filters = new HashMap<>();
		this.filters.putAll( bootMetamodel.getFilterDefinitions() );

		LOG.debugf( "Session factory constructed with filter configurations : %s", filters );
		LOG.debugf( "Instantiating session factory with properties: %s", properties );

		class IntegratorObserver implements SessionFactoryObserver {
			private ArrayList<Integrator> integrators = new ArrayList<>();

			@Override
			public void sessionFactoryCreated(SessionFactory factory) {
			}

			@Override
			public void sessionFactoryClosed(SessionFactory factory) {
				for ( Integrator integrator : integrators ) {
					integrator.disintegrate( SessionFactoryImpl.this, SessionFactoryImpl.this.serviceRegistry );
				}
				integrators.clear();
			}
		}
		final IntegratorObserver integratorObserver = new IntegratorObserver();
		this.observer.addObserver( integratorObserver );
		try {
			for ( Integrator integrator : serviceRegistry.getService( IntegratorService.class ).getIntegrators() ) {
				integrator.integrate( bootMetamodel, bootstrapContext, this );
				integratorObserver.integrators.add( integrator );
			}
			//Generators:
			this.identifierGenerators = new HashMap<>();
			bootMetamodel.getEntityBindings().stream().filter( model -> !model.isInherited() ).forEach( model -> {
				IdentifierGenerator generator = model.getIdentifier().createIdentifierGenerator(
						bootMetamodel.getIdentifierGeneratorFactory(),
						jdbcServices.getJdbcEnvironment().getDialect(),
						settings.getDefaultCatalogName(),
						settings.getDefaultSchemaName(),
						(RootClass) model
				);
				identifierGenerators.put( model.getEntityName(), generator );
			} );
			bootMetamodel.validate();

			LOG.debug( "Instantiated session factory" );

			primeSecondLevelCacheRegions( bootMetamodel );

			this.queryEngine = QueryEngine.from( this, bootMetamodel );

			final RuntimeMetamodelsImpl runtimeMetamodels = new RuntimeMetamodelsImpl();
			this.runtimeMetamodels = runtimeMetamodels;
			runtimeMetamodels.finishInitialization(
					bootMetamodel,
					bootstrapContext,
					this
			);

			this.queryEngine.prepare( this, bootMetamodel, bootstrapContext );

			if ( options.isNamedQueryStartupCheckingEnabled() ) {
				final Map<String, HibernateException> errors = queryEngine.getNamedObjectRepository().checkNamedQueries( queryEngine );

				if ( !errors.isEmpty() ) {
					StringBuilder failingQueries = new StringBuilder( "Errors in named queries: " );
					String sep = "";
					for ( Map.Entry<String, HibernateException> entry : errors.entrySet() ) {
						QueryLogging.QUERY_MESSAGE_LOGGER.namedQueryError( entry.getKey(), entry.getValue() );
						failingQueries.append( sep ).append( entry.getKey() );
						sep = ", ";
					}
					throw new HibernateException( failingQueries.toString() );
				}
			}

			SchemaManagementToolCoordinator.process(
					bootMetamodel,
					serviceRegistry,
					properties,
					action -> SessionFactoryImpl.this.delayedDropAction = action
			);

			currentSessionContext = buildCurrentSessionContext();

			// this needs to happen after persisters are all ready to go...
			this.fetchProfiles = new HashMap<>();
			for ( org.hibernate.mapping.FetchProfile mappingProfile : bootMetamodel.getFetchProfiles() ) {
				final FetchProfile fetchProfile = new FetchProfile( mappingProfile.getName() );
				for ( org.hibernate.mapping.FetchProfile.Fetch mappingFetch : mappingProfile.getFetches() ) {
					// resolve the persister owning the fetch
					final String entityName = this.runtimeMetamodels.getImportedName( mappingFetch.getEntity() );
					final EntityPersister owner = entityName == null
							? null
							: this.runtimeMetamodels.getMappingMetamodel().getEntityDescriptor( entityName );
					if ( owner == null ) {
						throw new HibernateException(
								"Unable to resolve entity reference [" + mappingFetch.getEntity()
										+ "] in fetch profile [" + fetchProfile.getName() + "]"
						);
					}

					// validate the specified association fetch
					Type associationType = owner.getPropertyType( mappingFetch.getAssociation() );
					if ( associationType == null || !associationType.isAssociationType() ) {
						throw new HibernateException( "Fetch profile [" + fetchProfile.getName() + "] specified an invalid association" );
					}

					// resolve the style
					final Fetch.Style fetchStyle = Fetch.Style.parse( mappingFetch.getStyle() );

					// then construct the fetch instance...
					fetchProfile.addFetch( new Association( owner, mappingFetch.getAssociation() ), fetchStyle );
					((Loadable) owner).registerAffectingFetchProfile( fetchProfile.getName() );
				}
				fetchProfiles.put( fetchProfile.getName(), fetchProfile );
			}

			this.defaultSessionOpenOptions = createDefaultSessionOpenOptionsIfPossible();
			this.temporarySessionOpenOptions = this.defaultSessionOpenOptions == null ? null : buildTemporarySessionOpenOptions();
			this.defaultStatelessOptions = this.defaultSessionOpenOptions == null ? null : withStatelessOptions();
			this.fastSessionServices = new FastSessionServices( this );

			this.observer.sessionFactoryCreated( this );

			SessionFactoryRegistry.INSTANCE.addSessionFactory(
					getUuid(),
					name,
					settings.isSessionFactoryNameAlsoJndiName(),
					this,
					serviceRegistry.getService( JndiService.class )
			);

			//As last operation, delete all caches from ReflectionManager
			//(not modelled as a listener as we want this to be last)
			bootMetamodel.getMetadataBuildingOptions().getReflectionManager().reset();
		}
		catch (Exception e) {
			for ( Integrator integrator : serviceRegistry.getService( IntegratorService.class ).getIntegrators() ) {
				integrator.disintegrate( this, serviceRegistry );
				integratorObserver.integrators.remove( integrator );
				serviceRegistry.close();
			}

			try {
				close();
			}
			catch (Exception closeException) {
				LOG.debugf( "Eating error closing SF on failed attempt to start it" );
			}
			throw e;
		}
	}

	private SessionBuilder createDefaultSessionOpenOptionsIfPossible() {
		final CurrentTenantIdentifierResolver currentTenantIdentifierResolver = getCurrentTenantIdentifierResolver();
		if ( currentTenantIdentifierResolver == null ) {
			return withOptions();
		}
		else {
			//Don't store a default SessionBuilder when a CurrentTenantIdentifierResolver is provided
			return null;
		}
	}

	private SessionBuilder buildTemporarySessionOpenOptions() {
		return withOptions()
				.autoClose( false )
				.flushMode( FlushMode.MANUAL )
				.connectionHandlingMode( PhysicalConnectionHandlingMode.DELAYED_ACQUISITION_AND_RELEASE_AFTER_STATEMENT );
	}

	private void primeSecondLevelCacheRegions(MetadataImplementor mappingMetadata) {
		final Map<String, DomainDataRegionConfigImpl.Builder> regionConfigBuilders = new ConcurrentHashMap<>();

		// todo : ultimately this code can be made more efficient when we have a better intrinsic understanding of the hierarchy as a whole

		for ( PersistentClass bootEntityDescriptor : mappingMetadata.getEntityBindings() ) {
			final AccessType accessType = AccessType.fromExternalName( bootEntityDescriptor.getCacheConcurrencyStrategy() );

			if ( accessType != null ) {
				if ( bootEntityDescriptor.isCached() ) {
					regionConfigBuilders.computeIfAbsent(
							bootEntityDescriptor.getRootClass().getCacheRegionName(),
							DomainDataRegionConfigImpl.Builder::new
					)
							.addEntityConfig( bootEntityDescriptor, accessType );
				}

				if ( bootEntityDescriptor instanceof RootClass
						&& bootEntityDescriptor.hasNaturalId()
						&& bootEntityDescriptor.getNaturalIdCacheRegionName() != null ) {
					regionConfigBuilders.computeIfAbsent(
							bootEntityDescriptor.getNaturalIdCacheRegionName(),
							DomainDataRegionConfigImpl.Builder::new
					)
							.addNaturalIdConfig( (RootClass) bootEntityDescriptor, accessType );
				}
			}
		}

		for ( Collection collection : mappingMetadata.getCollectionBindings() ) {
			final AccessType accessType = AccessType.fromExternalName( collection.getCacheConcurrencyStrategy() );
			if ( accessType != null ) {
				regionConfigBuilders.computeIfAbsent(
						collection.getCacheRegionName(),
						DomainDataRegionConfigImpl.Builder::new
				)
						.addCollectionConfig( collection, accessType );
			}
		}

		final Set<DomainDataRegionConfig> regionConfigs;
		if ( regionConfigBuilders.isEmpty() ) {
			regionConfigs = Collections.emptySet();
		}
		else {
			regionConfigs = new HashSet<>();
			for ( DomainDataRegionConfigImpl.Builder builder : regionConfigBuilders.values() ) {
				regionConfigs.add( builder.build() );
			}
		}

		getCache().prime( regionConfigs );
	}

	private Object instantiate(String listenerImpl, ClassLoaderService classLoaderService) {
		try {
			return classLoaderService.classForName( listenerImpl ).newInstance();
		}
		catch (Exception e) {
			throw new HibernateException( "Could not instantiate requested listener [" + listenerImpl + "]", e );
		}
	}

	private void applyCfgXmlValues(LoadedConfig aggregatedConfig, SessionFactoryServiceRegistry serviceRegistry) {
		final JaccService jaccService = serviceRegistry.getService( JaccService.class );
		if ( jaccService.getContextId() != null ) {
			final JaccPermissionDeclarations permissions = aggregatedConfig.getJaccPermissions( jaccService.getContextId() );
			if ( permissions != null ) {
				for ( GrantedPermission grantedPermission : permissions.getPermissionDeclarations() ) {
					jaccService.addPermission( grantedPermission );
				}
			}
		}

		if ( aggregatedConfig.getEventListenerMap() != null ) {
			final ClassLoaderService cls = serviceRegistry.getService( ClassLoaderService.class );
			final EventListenerRegistry eventListenerRegistry = serviceRegistry.getService( EventListenerRegistry.class );
			for ( Map.Entry<EventType, Set<String>> entry : aggregatedConfig.getEventListenerMap().entrySet() ) {
				final EventListenerGroup group = eventListenerRegistry.getEventListenerGroup( entry.getKey() );
				for ( String listenerClassName : entry.getValue() ) {
					try {
						group.appendListener( cls.classForName( listenerClassName ).newInstance() );
					}
					catch (Exception e) {
						throw new ConfigurationException( "Unable to instantiate event listener class : " + listenerClassName, e );
					}
				}
			}
		}
	}

	private JdbcConnectionAccess buildLocalConnectionAccess() {
		if ( settings.getMultiTenancyStrategy().requiresMultiTenantConnectionProvider() ) {
			final MultiTenantConnectionProvider mTenantConnectionProvider = serviceRegistry.getService( MultiTenantConnectionProvider.class );
			return new JdbcEnvironmentInitiator.MultiTenantConnectionProviderJdbcConnectionAccess( mTenantConnectionProvider );
		}
		else {
			final ConnectionProvider connectionProvider = serviceRegistry.getService( ConnectionProvider.class );
			return new JdbcEnvironmentInitiator.ConnectionProviderJdbcConnectionAccess( connectionProvider );
		}
	}

	public Session openSession() throws HibernateException {
		//The defaultSessionOpenOptions can't be used in some cases; for example when using a TenantIdentifierResolver.
		if ( this.defaultSessionOpenOptions != null ) {
			return this.defaultSessionOpenOptions.openSession();
		}
		else {
			return this.withOptions().openSession();
		}
	}

	public Session openTemporarySession() throws HibernateException {
		//The temporarySessionOpenOptions can't be used in some cases; for example when using a TenantIdentifierResolver.
		if ( this.temporarySessionOpenOptions != null ) {
			return this.temporarySessionOpenOptions.openSession();
		}
		else {
			return buildTemporarySessionOpenOptions()
					.openSession();
		}
	}

	public Session getCurrentSession() throws HibernateException {
		if ( currentSessionContext == null ) {
			throw new HibernateException( "No CurrentSessionContext configured!" );
		}
		return currentSessionContext.currentSession();
	}

	@Override
	public SessionBuilderImplementor withOptions() {
		return new SessionBuilderImpl( this );
	}

	@Override
	public StatelessSessionBuilder withStatelessOptions() {
		return new StatelessSessionBuilderImpl( this );
	}

	public StatelessSession openStatelessSession() {
		if ( this.defaultStatelessOptions != null ) {
			return this.defaultStatelessOptions.openStatelessSession();
		}
		else {
			return withStatelessOptions().openStatelessSession();
		}
	}

	public StatelessSession openStatelessSession(Connection connection) {
		return withStatelessOptions().connection( connection ).openStatelessSession();
	}

	@Override
	public void addObserver(SessionFactoryObserver observer) {
		this.observer.addObserver( observer );
	}

	@Override
	public Map<String, Object> getProperties() {
		validateNotClosed();
		return properties;
	}

	protected void validateNotClosed() {
		if ( status == Status.CLOSED ) {
			throw new IllegalStateException( "EntityManagerFactory is closed" );
		}
	}

	@Override
	public String getUuid() {
		return uuid;
	}

	@Override
	public String getName() {
		return name;
	}

	@Override
	public TypeConfiguration getTypeConfiguration() {
		return getMetamodel().getTypeConfiguration();
	}

	@Override
	public QueryEngine getQueryEngine() {
		return queryEngine;
	}

	@Override
	public EventEngine getEventEngine() {
		return eventEngine;
	}

	@Override
	public JdbcServices getJdbcServices() {
		return jdbcServices;
	}

	public IdentifierGeneratorFactory getIdentifierGeneratorFactory() {
		return null;
	}

	@Override
	public DeserializationResolver getDeserializationResolver() {
		return (DeserializationResolver) () -> (SessionFactoryImplementor) SessionFactoryRegistry.INSTANCE.findSessionFactory(
				uuid,
				name
		);
	}

	@SuppressWarnings("deprecation")
	public Settings getSettings() {
		return settings;
	}

	@Override
	public <T> List<RootGraphImplementor<? super T>> findEntityGraphsByJavaType(Class<T> entityClass) {
		return getMetamodel().findEntityGraphsByJavaType( entityClass );
	}



	// todo : (5.2) review synchronizationType, persistenceContextType, transactionType usage

	// SynchronizationType -> should we auto enlist in transactions
	private transient SynchronizationType synchronizationType;

	// PersistenceContextType -> influences FlushMode and 'autoClose'
	private transient PersistenceContextType persistenceContextType;


	@Override
	public Session createEntityManager() {
		validateNotClosed();
		return buildEntityManager( SynchronizationType.SYNCHRONIZED, null );
	}

	private <K,V> Session buildEntityManager(final SynchronizationType synchronizationType, final Map<K,V> map) {
		assert status != Status.CLOSED;

		SessionBuilderImplementor builder = withOptions();
		if ( synchronizationType == SynchronizationType.SYNCHRONIZED ) {
			builder.autoJoinTransactions( true );
		}
		else {
			builder.autoJoinTransactions( false );
		}

		final Session session = builder.openSession();
		if ( map != null ) {
			for ( Map.Entry<K, V> o : map.entrySet() ) {
				final K key = o.getKey();
				if ( key instanceof String ) {
					final String sKey = (String) key;
					session.setProperty( sKey, o.getValue() );
				}
			}
		}
		return session;
	}

	@Override
	public Session createEntityManager(Map map) {
		validateNotClosed();
		return buildEntityManager( SynchronizationType.SYNCHRONIZED, map );
	}

	@Override
	public Session createEntityManager(SynchronizationType synchronizationType) {
		validateNotClosed();
		errorIfResourceLocalDueToExplicitSynchronizationType();
		return buildEntityManager( synchronizationType, null );
	}

	private void errorIfResourceLocalDueToExplicitSynchronizationType() {
		// JPA requires that we throw IllegalStateException in cases where:
		//		1) the PersistenceUnitTransactionType (TransactionCoordinator) is non-JTA
		//		2) an explicit SynchronizationType is specified
		if ( !getServiceRegistry().getService( TransactionCoordinatorBuilder.class ).isJta() ) {
			throw new IllegalStateException(
					"Illegal attempt to specify a SynchronizationType when building an EntityManager from an " +
							"EntityManagerFactory defined as RESOURCE_LOCAL (as opposed to JTA)"
			);
		}
	}

	@Override
	public Session createEntityManager(SynchronizationType synchronizationType, Map map) {
		validateNotClosed();
		errorIfResourceLocalDueToExplicitSynchronizationType();
		return buildEntityManager( synchronizationType, map );
	}

	@Override
	public NodeBuilder getCriteriaBuilder() {
		validateNotClosed();
		return queryEngine.getCriteriaBuilder();
	}

	@Override
	public MetamodelImplementor getMetamodel() {
		validateNotClosed();
		return (MetamodelImplementor) runtimeMetamodels.getMappingMetamodel();
	}

	@Override
	public boolean isOpen() {
		return status != Status.CLOSED;
	}

	@Override
	public RootGraphImplementor findEntityGraphByName(String name) {
		return getMetamodel().findEntityGraphByName( name );
	}

	@Override
	public SessionFactoryOptions getSessionFactoryOptions() {
		return sessionFactoryOptions;
	}

	public Interceptor getInterceptor() {
		return sessionFactoryOptions.getInterceptor();
	}

	@Override
	public Reference getReference() {
		// from javax.naming.Referenceable
		LOG.debug( "Returning a Reference to the SessionFactory" );
		return new Reference(
				SessionFactoryImpl.class.getName(),
				new StringRefAddr("uuid", getUuid()),
				SessionFactoryRegistry.ObjectFactoryImpl.class.getName(),
				null
		);
	}

	public Type getIdentifierType(String className) throws MappingException {
		return getMetamodel().entityPersister( className ).getIdentifierType();
	}
	public String getIdentifierPropertyName(String className) throws MappingException {
		return getMetamodel().entityPersister( className ).getIdentifierPropertyName();
	}

	public ClassMetadata getClassMetadata(Class persistentClass) throws HibernateException {
		return getClassMetadata( persistentClass.getName() );
	}

	public CollectionMetadata getCollectionMetadata(String roleName) throws HibernateException {
		return (CollectionMetadata) getMetamodel().collectionPersister( roleName );
	}

	public ClassMetadata getClassMetadata(String entityName) throws HibernateException {
		return (ClassMetadata) getMetamodel().entityPersister( entityName );
	}

	@Override
	public Map<String,ClassMetadata> getAllClassMetadata() throws HibernateException {
		throw new UnsupportedOperationException( "org.hibernate.SessionFactory.getAllClassMetadata is no longer supported" );
	}

	public Map getAllCollectionMetadata() throws HibernateException {
		throw new UnsupportedOperationException( "org.hibernate.SessionFactory.getAllCollectionMetadata is no longer supported" );
	}

	public Type getReferencedPropertyType(String className, String propertyName)
		throws MappingException {
		return getMetamodel().entityPersister( className ).getPropertyType( propertyName );
	}

	/**
	 * Closes the session factory, releasing all held resources.
	 *
	 * <ol>
	 * <li>cleans up used cache regions and "stops" the cache provider.
	 * <li>close the JDBC connection
	 * <li>remove the JNDI binding
	 * </ol>
	 *
	 * Note: Be aware that the sessionFactory instance still can
	 * be a "heavy" object memory wise after close() has been called.  Thus
	 * it is important to not keep referencing the instance to let the garbage
	 * collector release the memory.
	 * @throws HibernateException
	 */
	@Override
	public void close() throws HibernateException {
		synchronized (this) {
			if ( status != Status.OPEN ) {
				if ( getSessionFactoryOptions().getJpaCompliance().isJpaClosedComplianceEnabled() ) {
					throw new IllegalStateException( "EntityManagerFactory is already closed" );
				}

				LOG.trace( "Already closed" );
				return;
			}

			status = Status.CLOSING;
		}

		try {
			LOG.closing();
			observer.sessionFactoryClosing( this );

<<<<<<< HEAD
		// NOTE : the null checks below handle cases where close is called from
		//		a failed attempt to create the SessionFactory
=======
			settings.getMultiTableBulkIdStrategy().release(
					serviceRegistry.getService( JdbcServices.class ),
					buildLocalConnectionAccess()
			);

			// NOTE : the null checks below handle cases where close is called from
			//		a failed attempt to create the SessionFactory
>>>>>>> 7570f39d

			if ( cacheAccess != null ) {
				cacheAccess.close();
			}

<<<<<<< HEAD
		if ( runtimeMetamodels != null && runtimeMetamodels.getMappingMetamodel() != null ) {
			final JdbcConnectionAccess jdbcConnectionAccess = jdbcServices.getBootstrapJdbcConnectionAccess();
			runtimeMetamodels.getMappingMetamodel().visitEntityDescriptors(
					entityPersister -> {
						if ( entityPersister.getSqmMultiTableMutationStrategy() != null ) {
							entityPersister.getSqmMultiTableMutationStrategy().release( this, jdbcConnectionAccess );
						}
					}
			);
			( (MappingMetamodelImpl) runtimeMetamodels.getMappingMetamodel() ).close();
		}

		if ( queryEngine != null ) {
			queryEngine.close();
		}
=======
			if ( metamodel != null ) {
				metamodel.close();
			}

			if ( queryPlanCache != null ) {
				queryPlanCache.cleanup();
			}
>>>>>>> 7570f39d

			if ( delayedDropAction != null ) {
				delayedDropAction.perform( serviceRegistry );
			}

			SessionFactoryRegistry.INSTANCE.removeSessionFactory(
					getUuid(),
					name,
					settings.isSessionFactoryNameAlsoJndiName(),
					serviceRegistry.getService( JndiService.class )
			);
		}
		finally {
			status = Status.CLOSED;
		}

		observer.sessionFactoryClosed( this );
		serviceRegistry.destroy();
	}

	public CacheImplementor getCache() {
		validateNotClosed();
		return cacheAccess;
	}

	@Override
	public PersistenceUnitUtil getPersistenceUnitUtil() {
		validateNotClosed();
		return jpaPersistenceUnitUtil;
	}

	@Override
	public void addNamedQuery(String name, Query query) {
		validateNotClosed();

		// NOTE : we use Query#unwrap here (rather than direct type checking) to account for possibly wrapped
		// query implementations

		// first, handle StoredProcedureQuery
		try {
			final ProcedureCallImplementor unwrapped = query.unwrap( ProcedureCallImplementor.class );
			if ( unwrapped != null ) {
				getQueryEngine().getNamedObjectRepository().registerCallableQueryMemento(
						name,
						unwrapped.toMemento( name )
				);
				return;
			}
		}
		catch ( PersistenceException ignore ) {
			// this means 'query' is not a ProcedureCallImplementor
		}

		// then try as a native-SQL or JPQL query
		try {
			QueryImplementor<?> hibernateQuery = query.unwrap( QueryImplementor.class );
			if ( hibernateQuery != null ) {
				// create and register the proper NamedQueryDefinition...
				if ( hibernateQuery instanceof NativeQueryImplementor ) {
					getQueryEngine().getNamedObjectRepository().registerNativeQueryMemento(
							name,
							( (NativeQueryImplementor) hibernateQuery ).toMemento( name )
					);
				}
				else {
					getQueryEngine().getNamedObjectRepository().registerHqlQueryMemento(
							name,
							( ( HqlQueryImplementor ) hibernateQuery ).toMemento( name )
					);
				}
				return;
			}
		}
		catch ( PersistenceException ignore ) {
			// this means 'query' is not a native-SQL or JPQL query
		}

		// if we get here, we are unsure how to properly unwrap the incoming query to extract the needed information
		throw new PersistenceException(
				String.format(
						"Unsure how to properly unwrap given Query [%s] as basis for named query",
						query
				)
		);
	}

	@Override
	public <T> T unwrap(Class<T> type) {
		if ( type.isAssignableFrom( SessionFactory.class ) ) {
			return type.cast( this );
		}

		if ( type.isAssignableFrom( SessionFactoryImplementor.class ) ) {
			return type.cast( this );
		}

		if ( type.isAssignableFrom( SessionFactoryImpl.class ) ) {
			return type.cast( this );
		}

		if ( type.isAssignableFrom( EntityManagerFactory.class ) ) {
			return type.cast( this );
		}

		throw new PersistenceException( "Hibernate cannot unwrap EntityManagerFactory as '" + type.getName() + "'" );
	}

	@Override
	public <T> void addNamedEntityGraph(String graphName, EntityGraph<T> entityGraph) {
		getMetamodel().addNamedEntityGraph( graphName, (RootGraphImplementor<T>) entityGraph );
	}

	@Override
	public boolean isClosed() {
		return status == Status.CLOSED;
	}

	private transient StatisticsImplementor statistics;

	public StatisticsImplementor getStatistics() {
		if ( statistics == null ) {
			statistics = serviceRegistry.getService( StatisticsImplementor.class );
		}
		return statistics;
	}

	public FilterDefinition getFilterDefinition(String filterName) throws HibernateException {
		FilterDefinition def = filters.get( filterName );
		if ( def == null ) {
			throw new HibernateException( "No such filter configured [" + filterName + "]" );
		}
		return def;
	}

	public boolean containsFetchProfileDefinition(String name) {
		return fetchProfiles.containsKey( name );
	}

	public Set getDefinedFilterNames() {
		return filters.keySet();
	}

	public IdentifierGenerator getIdentifierGenerator(String rootEntityName) {
		return identifierGenerators.get(rootEntityName);
	}

	private boolean canAccessTransactionManager() {
		try {
			return serviceRegistry.getService( JtaPlatform.class ).retrieveTransactionManager() != null;
		}
		catch (Exception e) {
			return false;
		}
	}

	private CurrentSessionContext buildCurrentSessionContext() {
		String impl = (String) properties.get( Environment.CURRENT_SESSION_CONTEXT_CLASS );
		// for backward-compatibility
		if ( impl == null ) {
			if ( canAccessTransactionManager() ) {
				impl = "jta";
			}
			else {
				return null;
			}
		}

		if ( "jta".equals( impl ) ) {
//			if ( ! transactionFactory().compatibleWithJtaSynchronization() ) {
//				LOG.autoFlushWillNotWork();
//			}
			return new JTASessionContext( this );
		}
		else if ( "thread".equals( impl ) ) {
			return new ThreadLocalSessionContext( this );
		}
		else if ( "managed".equals( impl ) ) {
			return new ManagedSessionContext( this );
		}
		else {
			try {
				Class implClass = serviceRegistry.getService( ClassLoaderService.class ).classForName( impl );
				return (CurrentSessionContext)
						implClass.getConstructor( new Class[] { SessionFactoryImplementor.class } )
						.newInstance( this );
			}
			catch( Throwable t ) {
				LOG.unableToConstructCurrentSessionContext( impl, t );
				return null;
			}
		}
	}

	@Override
	public RuntimeMetamodels getRuntimeMetamodels() {
		return runtimeMetamodels;

	}

	@Override
	public JpaMetamodel getJpaMetamodel() {
		return runtimeMetamodels.getJpaMetamodel();
	}

	@Override
	public Integer getMaximumFetchDepth() {
		return getSessionFactoryOptions().getMaximumFetchDepth();
	}

	@Override
	public ServiceRegistryImplementor getServiceRegistry() {
		return serviceRegistry;
	}

	@Override
	public EntityNotFoundDelegate getEntityNotFoundDelegate() {
		return sessionFactoryOptions.getEntityNotFoundDelegate();
	}

	public FetchProfile getFetchProfile(String name) {
		return fetchProfiles.get( name );
	}

	@Override
	public AllowableParameterType<?> resolveParameterBindType(Object bindValue) {
		if ( bindValue == null ) {
			// we can't guess
			return null;
		}

		return resolveParameterBindType( HibernateProxyHelper.getClassWithoutInitializingProxy( bindValue ) );
	}

	@Override
	public AllowableParameterType<?> resolveParameterBindType(Class<?> javaType) {
		return getMetamodel().resolveQueryParameterType( javaType );
	}

	public static Interceptor configuredInterceptor(Interceptor interceptor, SessionFactoryOptions options) {
		// NOTE : DO NOT return EmptyInterceptor.INSTANCE from here as a "default for the Session"
		// 		we "filter" that one out here.  The return from here should represent the
		//		explicitly configured Interceptor (if one).  Return null from here instead; Session
		//		will handle it

		if ( interceptor != null && interceptor != EmptyInterceptor.INSTANCE ) {
			return interceptor;
		}

		// prefer the SessionFactory-scoped interceptor, prefer that to any Session-scoped interceptor prototype
		final Interceptor optionsInterceptor = options.getInterceptor();
		if ( optionsInterceptor != null && optionsInterceptor != EmptyInterceptor.INSTANCE ) {
			return optionsInterceptor;
		}

		// then check the Session-scoped interceptor prototype
		final Class<? extends Interceptor> statelessInterceptorImplementor = options.getStatelessInterceptorImplementor();
		final Supplier<? extends Interceptor> statelessInterceptorImplementorSupplier = options.getStatelessInterceptorImplementorSupplier();
		if ( statelessInterceptorImplementor != null && statelessInterceptorImplementorSupplier != null ) {
			throw new HibernateException(
					"A session scoped interceptor class or supplier are allowed, but not both!" );
		}
		else if ( statelessInterceptorImplementor != null ) {
			try {
				/**
				 * We could remove the getStatelessInterceptorImplementor method and use just the getStatelessInterceptorImplementorSupplier
				 * since it can cover both cases when the user has given a Supplier<? extends Interceptor> or just the
				 * Class<? extends Interceptor>, in which case, we simply instantiate the Interceptor when calling the Supplier.
				 */
				return statelessInterceptorImplementor.newInstance();
			}
			catch (InstantiationException | IllegalAccessException e) {
				throw new HibernateException( "Could not supply session-scoped SessionFactory Interceptor", e );
			}
		}
		else if ( statelessInterceptorImplementorSupplier != null ) {
			return statelessInterceptorImplementorSupplier.get();
		}

		return null;
	}

	public static class SessionBuilderImpl<T extends SessionBuilder> implements SessionBuilderImplementor<T>, SessionCreationOptions {
		private static final Logger log = CoreLogging.logger( SessionBuilderImpl.class );

		private final SessionFactoryImpl sessionFactory;
		private Interceptor interceptor;
		private StatementInspector statementInspector;
		private Connection connection;
		private PhysicalConnectionHandlingMode connectionHandlingMode;
		private boolean autoJoinTransactions = true;
		private FlushMode flushMode;
		private boolean autoClose;
		private boolean autoClear;
		private String tenantIdentifier;
		private TimeZone jdbcTimeZone;
		private boolean queryParametersValidationEnabled;

		// Lazy: defaults can be built by invoking the builder in fastSessionServices.defaultSessionEventListeners
		// (Need a fresh build for each Session as the listener instances can't be reused across sessions)
		// Only initialize of the builder is overriding the default.
		private List<SessionEventListener> listeners;

		//todo : expose setting
		private SessionOwnerBehavior sessionOwnerBehavior = SessionOwnerBehavior.LEGACY_NATIVE;

		public SessionBuilderImpl(SessionFactoryImpl sessionFactory) {
			this.sessionFactory = sessionFactory;

			// set up default builder values...
			final SessionFactoryOptions sessionFactoryOptions = sessionFactory.getSessionFactoryOptions();
			this.statementInspector = sessionFactoryOptions.getStatementInspector();
			this.connectionHandlingMode = sessionFactoryOptions.getPhysicalConnectionHandlingMode();
			this.autoClose = sessionFactoryOptions.isAutoCloseSessionEnabled();

			final CurrentTenantIdentifierResolver currentTenantIdentifierResolver = sessionFactory.getCurrentTenantIdentifierResolver();
			if ( currentTenantIdentifierResolver != null ) {
				tenantIdentifier = currentTenantIdentifierResolver.resolveCurrentTenantIdentifier();
			}
			this.jdbcTimeZone = sessionFactoryOptions.getJdbcTimeZone();
			this.queryParametersValidationEnabled = sessionFactoryOptions.isQueryParametersValidationEnabled();
		}


		// ~~~~~~~~~~~~~~~~~~~~~~~~~~~~~~~~~~~~~~~~~~~~~~~~~~~~~~~~~~~~~~~~~~~~
		// SessionCreationOptions

		@Override
		public SessionOwner getSessionOwner() {
			return null;
		}

		@Override
		public ExceptionMapper getExceptionMapper() {
			return sessionOwnerBehavior == SessionOwnerBehavior.LEGACY_JPA
					? ExceptionMapperLegacyJpaImpl.INSTANCE
					: null;
		}

		@Override
		public AfterCompletionAction getAfterCompletionAction() {
			return sessionOwnerBehavior == SessionOwnerBehavior.LEGACY_JPA
					? AfterCompletionActionLegacyJpaImpl.INSTANCE
					: null;
		}

		@Override
		public ManagedFlushChecker getManagedFlushChecker() {
			return sessionOwnerBehavior == SessionOwnerBehavior.LEGACY_JPA
					? ManagedFlushCheckerLegacyJpaImpl.INSTANCE
					: null;
		}

		@Override
		public boolean isQueryParametersValidationEnabled() {
			return this.queryParametersValidationEnabled;
		}

		@Override
		public boolean shouldAutoJoinTransactions() {
			return autoJoinTransactions;
		}

		@Override
		public FlushMode getInitialSessionFlushMode() {
			return flushMode;
		}

		@Override
		public boolean shouldAutoClose() {
			return autoClose;
		}

		@Override
		public boolean shouldAutoClear() {
			return autoClear;
		}

		@Override
		public Connection getConnection() {
			return connection;
		}

		@Override
		public Interceptor getInterceptor() {
			return configuredInterceptor( interceptor, sessionFactory.getSessionFactoryOptions() );
		}

		@Override
		public StatementInspector getStatementInspector() {
			return statementInspector;
		}

		@Override
		public PhysicalConnectionHandlingMode getPhysicalConnectionHandlingMode() {
			return connectionHandlingMode;
		}

		@Override
		public String getTenantIdentifier() {
			return tenantIdentifier;
		}

		@Override
		public TimeZone getJdbcTimeZone() {
			return jdbcTimeZone;
		}

		@Override
		public List<SessionEventListener> getCustomSessionEventListener() {
			return listeners;
		}

		// ~~~~~~~~~~~~~~~~~~~~~~~~~~~~~~~~~~~~~~~~~~~~~~~~~~~~~~~~~~~~~~~~~~~~
		// SessionBuilder

		@Override
		public Session openSession() {
			log.tracef( "Opening Hibernate Session.  tenant=%s", tenantIdentifier );
			return new SessionImpl( sessionFactory, this );
		}

		@Override
		@SuppressWarnings("unchecked")
		public T owner(SessionOwner sessionOwner) {
			throw new UnsupportedOperationException( "SessionOwner was long deprecated and this method should no longer be invoked" );
		}

		@Override
		@SuppressWarnings("unchecked")
		public T interceptor(Interceptor interceptor) {
			this.interceptor = interceptor;
			return (T) this;
		}

		@Override
		@SuppressWarnings("unchecked")
		public T noInterceptor() {
			this.interceptor = EmptyInterceptor.INSTANCE;
			return (T) this;
		}

		@Override
		@SuppressWarnings("unchecked")
		public T statementInspector(StatementInspector statementInspector) {
			this.statementInspector = statementInspector;
			return (T) this;
		}

		@Override
		@SuppressWarnings("unchecked")
		public T connection(Connection connection) {
			this.connection = connection;
			return (T) this;
		}

		@Override
		@SuppressWarnings("unchecked")
		public T connectionReleaseMode(ConnectionReleaseMode connectionReleaseMode) {
			// NOTE : Legacy behavior (when only ConnectionReleaseMode was exposed) was to always acquire a
			// Connection using ConnectionAcquisitionMode.AS_NEEDED.

			final PhysicalConnectionHandlingMode handlingMode = PhysicalConnectionHandlingMode.interpret(
					ConnectionAcquisitionMode.AS_NEEDED,
					connectionReleaseMode
			);
			connectionHandlingMode( handlingMode );
			return (T) this;
		}

		@Override
		@SuppressWarnings("unchecked")
		public T connectionHandlingMode(PhysicalConnectionHandlingMode connectionHandlingMode) {
			this.connectionHandlingMode = connectionHandlingMode;
			return (T) this;
		}

		@Override
		@SuppressWarnings("unchecked")
		public T autoJoinTransactions(boolean autoJoinTransactions) {
			this.autoJoinTransactions = autoJoinTransactions;
			return (T) this;
		}

		@Override
		@SuppressWarnings("unchecked")
		public T autoClose(boolean autoClose) {
			this.autoClose = autoClose;
			return (T) this;
		}

		@Override
		@SuppressWarnings("unchecked")
		public T autoClear(boolean autoClear) {
			this.autoClear = autoClear;
			return (T) this;
		}

		@Override
		@SuppressWarnings("unchecked")
		public T flushMode(FlushMode flushMode) {
			this.flushMode = flushMode;
			return (T) this;
		}

		@Override
		@SuppressWarnings("unchecked")
		public T tenantIdentifier(String tenantIdentifier) {
			this.tenantIdentifier = tenantIdentifier;
			return (T) this;
		}

		@Override
		@SuppressWarnings("unchecked")
		public T eventListeners(SessionEventListener... listeners) {
			if ( this.listeners == null ) {
				this.listeners = sessionFactory.getSessionFactoryOptions()
						.getBaselineSessionEventsListenerBuilder()
						.buildBaselineList();
			}
			Collections.addAll( this.listeners, listeners );
			return (T) this;
		}

		@Override
		@SuppressWarnings("unchecked")
		public T clearEventListeners() {
			if ( listeners == null ) {
				//Needs to initialize explicitly to an empty list as otherwise "null" implies the default listeners will be applied
				this.listeners = new ArrayList<>( 3 );
			}
			else {
				listeners.clear();
			}
			return (T) this;
		}

		@Override
		public T jdbcTimeZone(TimeZone timeZone) {
			jdbcTimeZone = timeZone;
			return (T) this;
		}

		@Override
		public T setQueryParameterValidation(boolean enabled) {
			queryParametersValidationEnabled = enabled;
			return (T) this;
		}
	}

	public static class StatelessSessionBuilderImpl implements StatelessSessionBuilder, SessionCreationOptions {
		private final SessionFactoryImpl sessionFactory;
		private Connection connection;
		private String tenantIdentifier;
		private boolean queryParametersValidationEnabled;

		public StatelessSessionBuilderImpl(SessionFactoryImpl sessionFactory) {
			this.sessionFactory = sessionFactory;

			CurrentTenantIdentifierResolver tenantIdentifierResolver = sessionFactory.getCurrentTenantIdentifierResolver();
			if ( tenantIdentifierResolver != null ) {
				tenantIdentifier = tenantIdentifierResolver.resolveCurrentTenantIdentifier();
			}
			queryParametersValidationEnabled = sessionFactory.getSessionFactoryOptions().isQueryParametersValidationEnabled();
		}

		@Override
		public StatelessSession openStatelessSession() {
			return new StatelessSessionImpl( sessionFactory, this );
		}

		@Override
		public StatelessSessionBuilder connection(Connection connection) {
			this.connection = connection;
			return this;
		}

		@Override
		public StatelessSessionBuilder tenantIdentifier(String tenantIdentifier) {
			this.tenantIdentifier = tenantIdentifier;
			return this;
		}

		@Override
		public boolean shouldAutoJoinTransactions() {
			return true;
		}

		@Override
		public FlushMode getInitialSessionFlushMode() {
			return FlushMode.ALWAYS;
		}

		@Override
		public boolean shouldAutoClose() {
			return false;
		}

		@Override
		public boolean shouldAutoClear() {
			return false;
		}

		@Override
		public Connection getConnection() {
			return connection;
		}

		@Override
		public Interceptor getInterceptor() {
			return configuredInterceptor( EmptyInterceptor.INSTANCE, sessionFactory.getSessionFactoryOptions() );

		}

		@Override
		public StatementInspector getStatementInspector() {
			return null;
		}

		@Override
		public PhysicalConnectionHandlingMode getPhysicalConnectionHandlingMode() {
			return sessionFactory.getSessionFactoryOptions().getPhysicalConnectionHandlingMode();
		}

		@Override
		public String getTenantIdentifier() {
			return tenantIdentifier;
		}

		@Override
		public TimeZone getJdbcTimeZone() {
			return sessionFactory.getSessionFactoryOptions().getJdbcTimeZone();
		}

		@Override
		public List<SessionEventListener> getCustomSessionEventListener() {
			return null;
		}

		@Override
		public SessionOwner getSessionOwner() {
			return null;
		}

		@Override
		public ExceptionMapper getExceptionMapper() {
			return null;
		}

		@Override
		public AfterCompletionAction getAfterCompletionAction() {
			return null;
		}

		@Override
		public ManagedFlushChecker getManagedFlushChecker() {
			return null;
		}

		@Override
		public boolean isQueryParametersValidationEnabled() {
			return queryParametersValidationEnabled;
		}

		@Override
		public StatelessSessionBuilder setQueryParameterValidation(boolean enabled) {
			queryParametersValidationEnabled = enabled;
			return this;
		}
	}

	@Override
	public CustomEntityDirtinessStrategy getCustomEntityDirtinessStrategy() {
		return getSessionFactoryOptions().getCustomEntityDirtinessStrategy();
	}

	@Override
	public CurrentTenantIdentifierResolver getCurrentTenantIdentifierResolver() {
		return getSessionFactoryOptions().getCurrentTenantIdentifierResolver();
	}


	// Serialization handling ~~~~~~~~~~~~~~~~~~~~~~~~~~~~~~~~~~~~~~~~~~~~~~~~~~~~~~~~~~~~~~~~~~~~~~~~~~~~~~~~~~~~~~~~~

	/**
	 * Custom serialization hook defined by Java spec.  Used when the factory is directly serialized
	 *
	 * @param out The stream into which the object is being serialized.
	 *
	 * @throws IOException Can be thrown by the stream
	 */
	private void writeObject(ObjectOutputStream out) throws IOException {
		if ( LOG.isDebugEnabled() ) {
			LOG.debugf( "Serializing: %s", getUuid() );
		}
		out.defaultWriteObject();
		LOG.trace( "Serialized" );
	}

	/**
	 * Custom serialization hook defined by Java spec.  Used when the factory is directly deserialized
	 *
	 * @param in The stream from which the object is being deserialized.
	 *
	 * @throws IOException Can be thrown by the stream
	 * @throws ClassNotFoundException Again, can be thrown by the stream
	 */
	private void readObject(ObjectInputStream in) throws IOException, ClassNotFoundException {
		LOG.trace( "Deserializing" );
		in.defaultReadObject();
		if ( LOG.isDebugEnabled() ) {
			LOG.debugf( "Deserialized: %s", getUuid() );
		}
	}

	/**
	 * Custom serialization hook defined by Java spec.  Used when the factory is directly deserialized.
	 * Here we resolve the uuid/name read from the stream previously to resolve the SessionFactory
	 * instance to use based on the registrations with the {@link SessionFactoryRegistry}
	 *
	 * @return The resolved factory to use.
	 *
	 * @throws InvalidObjectException Thrown if we could not resolve the factory by uuid/name.
	 */
	private Object readResolve() throws InvalidObjectException {
		LOG.trace( "Resolving serialized SessionFactory" );
		return locateSessionFactoryOnDeserialization( getUuid(), name );
	}

	private static SessionFactory locateSessionFactoryOnDeserialization(String uuid, String name) throws InvalidObjectException{
		final SessionFactory uuidResult = SessionFactoryRegistry.INSTANCE.getSessionFactory( uuid );
		if ( uuidResult != null ) {
			LOG.debugf( "Resolved SessionFactory by UUID [%s]", uuid );
			return uuidResult;
		}

		// in case we were deserialized in a different JVM, look for an instance with the same name
		// (provided we were given a name)
		if ( name != null ) {
			final SessionFactory namedResult = SessionFactoryRegistry.INSTANCE.getNamedSessionFactory( name );
			if ( namedResult != null ) {
				LOG.debugf( "Resolved SessionFactory by name [%s]", name );
				return namedResult;
			}
		}

		throw new InvalidObjectException( "Could not find a SessionFactory [uuid=" + uuid + ",name=" + name + "]" );
	}

	/**
	 * Custom serialization hook used during Session serialization.
	 *
	 * @param oos The stream to which to write the factory
	 * @throws IOException Indicates problems writing out the serial data stream
	 */
	void serialize(ObjectOutputStream oos) throws IOException {
		oos.writeUTF( getUuid() );
		oos.writeBoolean( name != null );
		if ( name != null ) {
			oos.writeUTF( name );
		}
	}

	/**
	 * Custom deserialization hook used during Session deserialization.
	 *
	 * @param ois The stream from which to "read" the factory
	 * @return The deserialized factory
	 * @throws IOException indicates problems reading back serial data stream
	 * @throws ClassNotFoundException indicates problems reading back serial data stream
	 */
	static SessionFactoryImpl deserialize(ObjectInputStream ois) throws IOException, ClassNotFoundException {
		LOG.trace( "Deserializing SessionFactory from Session" );
		final String uuid = ois.readUTF();
		boolean isNamed = ois.readBoolean();
		final String name = isNamed ? ois.readUTF() : null;
		return (SessionFactoryImpl) locateSessionFactoryOnDeserialization( uuid, name );
	}

	private void maskOutSensitiveInformation(Map<String, Object> props) {
		maskOutIfSet( props, AvailableSettings.JPA_JDBC_USER );
		maskOutIfSet( props, AvailableSettings.JPA_JDBC_PASSWORD );
		maskOutIfSet( props, AvailableSettings.JAKARTA_JPA_JDBC_USER );
		maskOutIfSet( props, AvailableSettings.JAKARTA_JPA_JDBC_PASSWORD );
		maskOutIfSet( props, AvailableSettings.USER );
		maskOutIfSet( props, AvailableSettings.PASS );
	}

	private void maskOutIfSet(Map<String, Object> props, String setting) {
		if ( props.containsKey( setting ) ) {
			props.put( setting, "****" );
		}
	}

	private void logIfEmptyCompositesEnabled(Map<String, Object> props ) {
		final boolean isEmptyCompositesEnabled = ConfigurationHelper.getBoolean(
				AvailableSettings.CREATE_EMPTY_COMPOSITES_ENABLED,
				props,
				false
		);
		if ( isEmptyCompositesEnabled ) {
			// It would be nice to do this logging in ComponentMetamodel, where
			// AvailableSettings.CREATE_EMPTY_COMPOSITES_ENABLED is actually used.
			// Unfortunately that would end up logging a message several times for
			// each embeddable/composite. Doing it here will log the message only
			// once.
			LOG.emptyCompositesEnabled();
		}
	}

	/**
	 * @return the FastSessionServices for this SessionFactory.
	 */
	@Override
	public FastSessionServices getFastSessionServices() {
		return this.fastSessionServices;
	}

	private enum Status {
		OPEN,
		CLOSING,
		CLOSED;
	}
}<|MERGE_RESOLUTION|>--- conflicted
+++ resolved
@@ -833,48 +833,31 @@
 			LOG.closing();
 			observer.sessionFactoryClosing( this );
 
-<<<<<<< HEAD
 		// NOTE : the null checks below handle cases where close is called from
 		//		a failed attempt to create the SessionFactory
-=======
-			settings.getMultiTableBulkIdStrategy().release(
-					serviceRegistry.getService( JdbcServices.class ),
-					buildLocalConnectionAccess()
-			);
-
-			// NOTE : the null checks below handle cases where close is called from
-			//		a failed attempt to create the SessionFactory
->>>>>>> 7570f39d
 
 			if ( cacheAccess != null ) {
 				cacheAccess.close();
 			}
 
-<<<<<<< HEAD
-		if ( runtimeMetamodels != null && runtimeMetamodels.getMappingMetamodel() != null ) {
-			final JdbcConnectionAccess jdbcConnectionAccess = jdbcServices.getBootstrapJdbcConnectionAccess();
-			runtimeMetamodels.getMappingMetamodel().visitEntityDescriptors(
-					entityPersister -> {
-						if ( entityPersister.getSqmMultiTableMutationStrategy() != null ) {
-							entityPersister.getSqmMultiTableMutationStrategy().release( this, jdbcConnectionAccess );
+			if ( runtimeMetamodels != null && runtimeMetamodels.getMappingMetamodel() != null ) {
+				final JdbcConnectionAccess jdbcConnectionAccess = jdbcServices.getBootstrapJdbcConnectionAccess();
+				runtimeMetamodels.getMappingMetamodel().visitEntityDescriptors(
+						entityPersister -> {
+							if ( entityPersister.getSqmMultiTableMutationStrategy() != null ) {
+								entityPersister.getSqmMultiTableMutationStrategy().release(
+										this,
+										jdbcConnectionAccess
+								);
+							}
 						}
-					}
-			);
-			( (MappingMetamodelImpl) runtimeMetamodels.getMappingMetamodel() ).close();
-		}
-
-		if ( queryEngine != null ) {
-			queryEngine.close();
-		}
-=======
-			if ( metamodel != null ) {
-				metamodel.close();
-			}
-
-			if ( queryPlanCache != null ) {
-				queryPlanCache.cleanup();
-			}
->>>>>>> 7570f39d
+				);
+				( (MappingMetamodelImpl) runtimeMetamodels.getMappingMetamodel() ).close();
+			}
+
+			if ( queryEngine != null ) {
+				queryEngine.close();
+			}
 
 			if ( delayedDropAction != null ) {
 				delayedDropAction.perform( serviceRegistry );
