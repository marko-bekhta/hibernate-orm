/*
 * Hibernate, Relational Persistence for Idiomatic Java
 *
 * Copyright (c) 2008, Red Hat Middleware LLC or third-party contributors as
 * indicated by the @author tags or express copyright attribution
 * statements applied by the authors.  All third-party contributions are
 * distributed under license by Red Hat Middleware LLC.
 *
 * This copyrighted material is made available to anyone wishing to use, modify,
 * copy, or redistribute it subject to the terms and conditions of the GNU
 * Lesser General Public License, as published by the Free Software Foundation.
 *
 * This program is distributed in the hope that it will be useful,
 * but WITHOUT ANY WARRANTY; without even the implied warranty of MERCHANTABILITY
 * or FITNESS FOR A PARTICULAR PURPOSE.  See the GNU Lesser General Public License
 * for more details.
 *
 * You should have received a copy of the GNU Lesser General Public License
 * along with this distribution; if not, write to:
 * Free Software Foundation, Inc.
 * 51 Franklin Street, Fifth Floor
 * Boston, MA  02110-1301  USA
 *
 */
package org.hibernate.loader.custom.sql;
import java.util.ArrayList;
import java.util.Collection;
import java.util.Collections;
import java.util.HashMap;
<<<<<<< HEAD
=======
import java.util.HashSet;
import java.util.Iterator;
>>>>>>> 1337d36a
import java.util.List;
import java.util.Map;

import org.jboss.logging.Logger;

import org.hibernate.HibernateException;
import org.hibernate.MappingException;
import org.hibernate.engine.query.spi.sql.NativeSQLQueryCollectionReturn;
import org.hibernate.engine.query.spi.sql.NativeSQLQueryJoinReturn;
import org.hibernate.engine.query.spi.sql.NativeSQLQueryNonScalarReturn;
import org.hibernate.engine.query.spi.sql.NativeSQLQueryReturn;
import org.hibernate.engine.query.spi.sql.NativeSQLQueryRootReturn;
import org.hibernate.engine.query.spi.sql.NativeSQLQueryScalarReturn;
import org.hibernate.engine.spi.SessionFactoryImplementor;
import org.hibernate.internal.CoreMessageLogger;
import org.hibernate.internal.util.collections.CollectionHelper;
import org.hibernate.loader.BasicLoader;
import org.hibernate.loader.CollectionAliases;
import org.hibernate.loader.ColumnEntityAliases;
import org.hibernate.loader.DefaultEntityAliases;
import org.hibernate.loader.EntityAliases;
import org.hibernate.loader.GeneratedCollectionAliases;
import org.hibernate.loader.custom.CollectionFetchReturn;
import org.hibernate.loader.custom.CollectionReturn;
import org.hibernate.loader.custom.ColumnCollectionAliases;
import org.hibernate.loader.custom.EntityFetchReturn;
import org.hibernate.loader.custom.FetchReturn;
import org.hibernate.loader.custom.NonScalarReturn;
import org.hibernate.loader.custom.Return;
import org.hibernate.loader.custom.RootReturn;
import org.hibernate.loader.custom.ScalarReturn;
import org.hibernate.persister.collection.CollectionPersister;
import org.hibernate.persister.collection.SQLLoadableCollection;
import org.hibernate.persister.entity.EntityPersister;
import org.hibernate.persister.entity.Joinable;
import org.hibernate.persister.entity.SQLLoadable;
import org.hibernate.type.AssociationType;
import org.hibernate.type.EntityType;
import org.hibernate.type.Type;

/**
 * Responsible for processing the series of {@link org.hibernate.engine.query.spi.sql.NativeSQLQueryReturn returns}
 * defined by a {@link org.hibernate.engine.query.spi.sql.NativeSQLQuerySpecification} and
 * breaking them down into a series of {@link Return returns} for use within the
 * {@link org.hibernate.loader.custom.CustomLoader}.
 *
 * @author Gavin King
 * @author Max Andersen
 * @author Steve Ebersole
 */
public class SQLQueryReturnProcessor {

    private static final CoreMessageLogger LOG = Logger.getMessageLogger(CoreMessageLogger.class,
                                                                       SQLQueryReturnProcessor.class.getName());

	private NativeSQLQueryReturn[] queryReturns;
	private final Map<String, NativeSQLQueryReturn> alias2Return = new HashMap<String, NativeSQLQueryReturn>();
	private final Map<String, String> alias2OwnerAlias = new HashMap<String, String>();

	private final Map<String, SQLLoadable> alias2Persister = new HashMap<String, SQLLoadable>();
	private final Map<String, String> alias2Suffix = new HashMap<String, String>();

<<<<<<< HEAD
	private final Map<String, SQLLoadableCollection> alias2CollectionPersister = new HashMap<String, SQLLoadableCollection>();
	private final Map<String, String> alias2CollectionSuffix = new HashMap<String, String>();
=======
	private final Map alias2Return = new HashMap();
	private final Map alias2OwnerAlias = new HashMap();

	private final Map<String,EntityPersister> alias2Persister = new HashMap<String,EntityPersister>();
	private final Map alias2Suffix = new HashMap();

	private final Map<String,CollectionPersister> alias2CollectionPersister = new HashMap<String,CollectionPersister>();
	private final Map alias2CollectionSuffix = new HashMap();

	private final Map entityPropertyResultMaps = new HashMap();
	private final Map collectionPropertyResultMaps = new HashMap();

//	private final List scalarTypes = new ArrayList();
//	private final List scalarColumnAliases = new ArrayList();
>>>>>>> 1337d36a

	private final Map<String, Map<String, String[]>> entityPropertyResultMaps = new HashMap<String, Map<String, String[]>>();
	private final Map<String, Map<String, String[]>> collectionPropertyResultMaps = new HashMap<String, Map<String, String[]>>();
	private final SessionFactoryImplementor factory;
	private int entitySuffixSeed = 0;
	private int collectionSuffixSeed = 0;


	public SQLQueryReturnProcessor(NativeSQLQueryReturn[] queryReturns, SessionFactoryImplementor factory) {
		this.queryReturns = queryReturns;
		this.factory = factory;
	}

	public class ResultAliasContext {
		public SQLLoadable getEntityPersister(String alias) {
			return alias2Persister.get( alias );
		}

		public SQLLoadableCollection getCollectionPersister(String alias) {
			return alias2CollectionPersister.get( alias );
		}

		public String getEntitySuffix(String alias) {
			return alias2Suffix.get( alias );
		}

		public String getCollectionSuffix(String alias) {
			return alias2CollectionSuffix.get ( alias );
		}

		public String getOwnerAlias(String alias) {
			return alias2OwnerAlias.get( alias );
		}

		public Map<String, String[]> getPropertyResultsMap(String alias) {
			return internalGetPropertyResultsMap( alias );
		}

		public String[] collectQuerySpaces() {
			final HashSet<String> spaces = new HashSet<String>();
			collectQuerySpaces( spaces );
			return spaces.toArray( new String[ spaces.size() ] );
		}

		public void collectQuerySpaces(Collection<String> spaces) {
			for ( EntityPersister persister : alias2Persister.values() ) {
				Collections.addAll( spaces, (String[]) persister.getQuerySpaces() );
			}
			for ( CollectionPersister persister : alias2CollectionPersister.values() ) {
				final Type elementType = persister.getElementType();
				if ( elementType.isEntityType() && ! elementType.isAnyType() ) {
					final Joinable joinable = ( (EntityType) elementType ).getAssociatedJoinable( factory );
					Collections.addAll( spaces, (String[]) ( (EntityPersister) joinable ).getQuerySpaces() );
				}
			}
		}
	}

	private Map<String, String[]> internalGetPropertyResultsMap(String alias) {
		final NativeSQLQueryReturn rtn = alias2Return.get( alias );
		return rtn.getNature() != NativeSQLQueryReturn.Nature.SCALAR ? NativeSQLQueryNonScalarReturn.class.cast( rtn ).getPropertyResultsMap() : null;
	}

	private boolean hasPropertyResultMap(String alias) {
		Map propertyMaps = internalGetPropertyResultsMap( alias );
		return CollectionHelper.isNotEmpty( propertyMaps );
	}

	public ResultAliasContext process() {
		// first, break down the returns into maps keyed by alias
		// so that role returns can be more easily resolved to their owners
		for ( NativeSQLQueryReturn queryReturn : queryReturns ) {
			if ( queryReturn.getNature() != NativeSQLQueryReturn.Nature.SCALAR ) {
				NativeSQLQueryNonScalarReturn rtn = (NativeSQLQueryNonScalarReturn) queryReturn;
				alias2Return.put( rtn.getAlias(), rtn );
				if ( rtn.getNature() == NativeSQLQueryReturn.Nature.JOIN ) {
					NativeSQLQueryJoinReturn fetchReturn = (NativeSQLQueryJoinReturn) rtn;
					alias2OwnerAlias.put( fetchReturn.getAlias(), fetchReturn.getOwnerAlias() );
				}
			}
		}

		// Now, process the returns
		for ( NativeSQLQueryReturn queryReturn : queryReturns ) {
			processReturn( queryReturn );
		}

		return new ResultAliasContext();
	}

	public List<Return> generateCustomReturns(boolean queryHadAliases) {
		List<Return> customReturns = new ArrayList<Return>();
		Map<String,Return> customReturnsByAlias = new HashMap<String,Return>();
		for ( NativeSQLQueryReturn queryReturn : queryReturns ) {
			NativeSQLQueryReturn.Nature nature =  queryReturn.getNature();
			if ( nature == NativeSQLQueryReturn.Nature.SCALAR ) {
				NativeSQLQueryScalarReturn rtn = (NativeSQLQueryScalarReturn) queryReturn;
				customReturns.add( new ScalarReturn( rtn.getType(), rtn.getColumnAlias() ) );
			}
			else if ( nature == NativeSQLQueryReturn.Nature.ROOT ) {
				NativeSQLQueryRootReturn rtn = (NativeSQLQueryRootReturn) queryReturn;
				String alias = rtn.getAlias();
				EntityAliases entityAliases;
				if ( queryHadAliases || hasPropertyResultMap( alias ) ) {
					entityAliases = new DefaultEntityAliases(
							entityPropertyResultMaps.get( alias ),
							alias2Persister.get( alias ),
							alias2Suffix.get( alias )
					);
				}
				else {
					entityAliases = new ColumnEntityAliases(
							entityPropertyResultMaps.get( alias ),
							alias2Persister.get( alias ),
							alias2Suffix.get( alias )
					);
				}
				RootReturn customReturn = new RootReturn(
						alias,
						rtn.getReturnEntityName(),
						entityAliases,
						rtn.getLockMode()
				);
				customReturns.add( customReturn );
				customReturnsByAlias.put( rtn.getAlias(), customReturn );
			}
			else if ( nature == NativeSQLQueryReturn.Nature.COLLECTION ) {
				NativeSQLQueryCollectionReturn rtn = (NativeSQLQueryCollectionReturn) queryReturn;
				String alias = rtn.getAlias();
				SQLLoadableCollection persister = alias2CollectionPersister.get( alias );
				boolean isEntityElements = persister.getElementType().isEntityType();
				CollectionAliases collectionAliases;
				EntityAliases elementEntityAliases = null;
				if ( queryHadAliases || hasPropertyResultMap( alias ) ) {
					collectionAliases = new GeneratedCollectionAliases(
							collectionPropertyResultMaps.get( alias ),
							alias2CollectionPersister.get( alias ),
							alias2CollectionSuffix.get( alias )
					);
					if ( isEntityElements ) {
						elementEntityAliases = new DefaultEntityAliases(
								entityPropertyResultMaps.get( alias ),
								alias2Persister.get( alias ),
								alias2Suffix.get( alias )
						);
					}
				}
				else {
					collectionAliases = new ColumnCollectionAliases(
							collectionPropertyResultMaps.get( alias ),
							alias2CollectionPersister.get( alias )
					);
					if ( isEntityElements ) {
						elementEntityAliases = new ColumnEntityAliases(
								entityPropertyResultMaps.get( alias ),
								alias2Persister.get( alias ),
								alias2Suffix.get( alias )
						);
					}
				}
				CollectionReturn customReturn = new CollectionReturn(
						alias,
						rtn.getOwnerEntityName(),
						rtn.getOwnerProperty(),
						collectionAliases,
						elementEntityAliases,
						rtn.getLockMode()
				);
				customReturns.add( customReturn );
				customReturnsByAlias.put( rtn.getAlias(), customReturn );
			}
			else if ( nature == NativeSQLQueryReturn.Nature.JOIN ) {
				NativeSQLQueryJoinReturn rtn = (NativeSQLQueryJoinReturn) queryReturn;
				String alias = rtn.getAlias();
				FetchReturn customReturn;
				NonScalarReturn ownerCustomReturn = (NonScalarReturn) customReturnsByAlias.get( rtn.getOwnerAlias() );
				if ( alias2CollectionPersister.containsKey( alias ) ) {
					SQLLoadableCollection persister = alias2CollectionPersister.get( alias );
					boolean isEntityElements = persister.getElementType().isEntityType();
					CollectionAliases collectionAliases;
					EntityAliases elementEntityAliases = null;
					if ( queryHadAliases || hasPropertyResultMap( alias ) ) {
						collectionAliases = new GeneratedCollectionAliases(
								collectionPropertyResultMaps.get( alias ),
								persister,
								alias2CollectionSuffix.get( alias )
						);
						if ( isEntityElements ) {
							elementEntityAliases = new DefaultEntityAliases(
									entityPropertyResultMaps.get( alias ),
									alias2Persister.get( alias ),
									alias2Suffix.get( alias )
							);
						}
					}
					else {
						collectionAliases = new ColumnCollectionAliases(
								collectionPropertyResultMaps.get( alias ),
								persister
						);
						if ( isEntityElements ) {
							elementEntityAliases = new ColumnEntityAliases(
									entityPropertyResultMaps.get( alias ),
									alias2Persister.get( alias ),
									alias2Suffix.get( alias )
							);
						}
					}
					customReturn = new CollectionFetchReturn(
							alias,
							ownerCustomReturn,
							rtn.getOwnerProperty(),
							collectionAliases,
							elementEntityAliases,
							rtn.getLockMode()
					);
				}
				else {
					EntityAliases entityAliases;
					if ( queryHadAliases || hasPropertyResultMap( alias ) ) {
						entityAliases = new DefaultEntityAliases(
								entityPropertyResultMaps.get( alias ),
								alias2Persister.get( alias ),
								alias2Suffix.get( alias )
						);
					}
					else {
						entityAliases = new ColumnEntityAliases(
								entityPropertyResultMaps.get( alias ),
								alias2Persister.get( alias ),
								alias2Suffix.get( alias )
						);
					}
					customReturn = new EntityFetchReturn(
							alias,
							entityAliases,
							ownerCustomReturn,
							rtn.getOwnerProperty(),
							rtn.getLockMode()
					);
				}
				customReturns.add( customReturn );
				customReturnsByAlias.put( alias, customReturn );
			}
		}
		return customReturns;
	}

	private SQLLoadable getSQLLoadable(String entityName) throws MappingException {
		EntityPersister persister = factory.getEntityPersister( entityName );
		if ( !SQLLoadable.class.isInstance( persister ) ) {
			throw new MappingException( "class persister is not SQLLoadable: " + entityName );
		}
		return (SQLLoadable) persister;
	}

	private String generateEntitySuffix() {
		return BasicLoader.generateSuffixes( entitySuffixSeed++, 1 )[0];
	}

	private String generateCollectionSuffix() {
		return collectionSuffixSeed++ + "__";
	}

	private void processReturn(NativeSQLQueryReturn rtn) {
		switch ( rtn.getNature() ) {
			case SCALAR:
				processScalarReturn( (NativeSQLQueryScalarReturn) rtn );
				break;
			case ROOT:
				processRootReturn( (NativeSQLQueryRootReturn) rtn );
				break;
			case COLLECTION:
				processCollectionReturn( (NativeSQLQueryCollectionReturn) rtn );
				break;
			case JOIN:
				processJoinReturn( (NativeSQLQueryJoinReturn) rtn );
				break;
			default:
				throw new HibernateException( "unkonwn Query Return nature of " + rtn.getNature() );
		}
	}

	private void processScalarReturn(NativeSQLQueryScalarReturn typeReturn) {
//		scalarColumnAliases.add( typeReturn.getColumnAlias() );
//		scalarTypes.add( typeReturn.getType() );
	}

	private void processRootReturn(NativeSQLQueryRootReturn rootReturn) {
		if ( alias2Persister.containsKey( rootReturn.getAlias() ) ) {
			// already been processed...
			return;
		}

		SQLLoadable persister = getSQLLoadable( rootReturn.getReturnEntityName() );
		addPersister( rootReturn.getAlias(), rootReturn.getPropertyResultsMap(), persister );
	}

	private void addPersister(String alias, Map propertyResult, SQLLoadable persister) {
		alias2Persister.put( alias, persister );
		final String suffix = generateEntitySuffix();
		LOG.tracev( "Mapping alias [{0}] to entity-suffix [{1}]", alias, suffix );
		alias2Suffix.put( alias, suffix );
		entityPropertyResultMaps.put( alias, propertyResult );
	}

	private void addCollection(String role, String alias, Map<String, String[]> propertyResults) {
		SQLLoadableCollection collectionPersister = ( SQLLoadableCollection ) factory.getCollectionPersister( role );
		alias2CollectionPersister.put( alias, collectionPersister );
		final String suffix = generateCollectionSuffix();
		LOG.tracev( "Mapping alias [{0}] to collection-suffix [{1}]", alias, suffix );
		alias2CollectionSuffix.put( alias, suffix );
		collectionPropertyResultMaps.put( alias, propertyResults );

		if ( collectionPersister.isOneToMany() || collectionPersister.isManyToMany() ) {
			SQLLoadable persister = ( SQLLoadable ) collectionPersister.getElementPersister();
			addPersister( alias, filter( propertyResults ), persister );
		}
	}

	private Map<String, String[]> filter(Map<String, String[]> propertyResults) {
		Map<String, String[]> result = new HashMap<String, String[]>( propertyResults.size() );
		final String keyPrefix = "element.";
		final int length = keyPrefix.length();
		for ( final String path : propertyResults.keySet() ) {
			if ( path.startsWith( keyPrefix ) ) {
				String [] value = propertyResults.get( path );
				result.put( path.substring( length ), value );
			}
			//todo add rest into result map w/o modification??
		}
		return result;
	}

	private void processCollectionReturn(NativeSQLQueryCollectionReturn collectionReturn) {
		// we are initializing an owned collection
		//collectionOwners.add( new Integer(-1) );
//		collectionOwnerAliases.add( null );
		final String role = collectionReturn.getOwnerEntityName() + '.' + collectionReturn.getOwnerProperty();
		addCollection(
				role,
				collectionReturn.getAlias(),
				collectionReturn.getPropertyResultsMap()
		);
	}

	private void processJoinReturn(NativeSQLQueryJoinReturn fetchReturn) {
		final String alias = fetchReturn.getAlias();
		if ( alias2Persister.containsKey( alias ) || alias2CollectionPersister.containsKey( alias ) ) {
			// already been processed...
			return;
		}

		final String ownerAlias = fetchReturn.getOwnerAlias();

		// Make sure the owner alias is known...
		if ( !alias2Return.containsKey( ownerAlias ) ) {
			throw new HibernateException( "Owner alias [" + ownerAlias + "] is unknown for alias [" + alias + "]" );
		}

		// If this return's alias has not been processed yet, do so b4 further processing of this return
		if ( !alias2Persister.containsKey( ownerAlias ) ) {
			NativeSQLQueryNonScalarReturn ownerReturn = ( NativeSQLQueryNonScalarReturn ) alias2Return.get(ownerAlias);
			processReturn( ownerReturn );
		}

		SQLLoadable ownerPersister = alias2Persister.get( ownerAlias );
		Type returnType = ownerPersister.getPropertyType( fetchReturn.getOwnerProperty() );

		if ( returnType.isCollectionType() ) {
			String role = ownerPersister.getEntityName() + '.' + fetchReturn.getOwnerProperty();
			addCollection( role, alias, fetchReturn.getPropertyResultsMap() );
		}
		else if ( returnType.isEntityType() ) {
			EntityType eType = ( EntityType ) returnType;
			String returnEntityName = eType.getAssociatedEntityName();
			SQLLoadable persister = getSQLLoadable( returnEntityName );
			addPersister( alias, fetchReturn.getPropertyResultsMap(), persister );
		}

	}
}<|MERGE_RESOLUTION|>--- conflicted
+++ resolved
@@ -27,11 +27,7 @@
 import java.util.Collection;
 import java.util.Collections;
 import java.util.HashMap;
-<<<<<<< HEAD
-=======
 import java.util.HashSet;
-import java.util.Iterator;
->>>>>>> 1337d36a
 import java.util.List;
 import java.util.Map;
 
@@ -68,7 +64,6 @@
 import org.hibernate.persister.entity.EntityPersister;
 import org.hibernate.persister.entity.Joinable;
 import org.hibernate.persister.entity.SQLLoadable;
-import org.hibernate.type.AssociationType;
 import org.hibernate.type.EntityType;
 import org.hibernate.type.Type;
 
@@ -94,25 +89,8 @@
 	private final Map<String, SQLLoadable> alias2Persister = new HashMap<String, SQLLoadable>();
 	private final Map<String, String> alias2Suffix = new HashMap<String, String>();
 
-<<<<<<< HEAD
 	private final Map<String, SQLLoadableCollection> alias2CollectionPersister = new HashMap<String, SQLLoadableCollection>();
 	private final Map<String, String> alias2CollectionSuffix = new HashMap<String, String>();
-=======
-	private final Map alias2Return = new HashMap();
-	private final Map alias2OwnerAlias = new HashMap();
-
-	private final Map<String,EntityPersister> alias2Persister = new HashMap<String,EntityPersister>();
-	private final Map alias2Suffix = new HashMap();
-
-	private final Map<String,CollectionPersister> alias2CollectionPersister = new HashMap<String,CollectionPersister>();
-	private final Map alias2CollectionSuffix = new HashMap();
-
-	private final Map entityPropertyResultMaps = new HashMap();
-	private final Map collectionPropertyResultMaps = new HashMap();
-
-//	private final List scalarTypes = new ArrayList();
-//	private final List scalarColumnAliases = new ArrayList();
->>>>>>> 1337d36a
 
 	private final Map<String, Map<String, String[]>> entityPropertyResultMaps = new HashMap<String, Map<String, String[]>>();
 	private final Map<String, Map<String, String[]>> collectionPropertyResultMaps = new HashMap<String, Map<String, String[]>>();
