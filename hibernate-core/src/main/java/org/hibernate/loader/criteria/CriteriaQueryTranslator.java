--- conflicted
+++ resolved
@@ -615,25 +615,11 @@
 				else {
 					throw new QueryException( "Unsupported discriminator type " + type );
 				}
-<<<<<<< HEAD
-				return new TypedValue(
-						type,
-				        value
-				);
-			}
-		}
-		// Otherwise, this is an ordinary value.
-		return new TypedValue(
-				getTypeUsingProjection( subcriteria, propertyName ),
-		        value
-		);
-=======
 				return new TypedValue( type, value );
 			}
 		}
 		// Otherwise, this is an ordinary value.
 		return new TypedValue( getTypeUsingProjection( subcriteria, propertyName ), value );
->>>>>>> f40f814b
 	}
 
 	private PropertyMapping getPropertyMapping(String entityName)
