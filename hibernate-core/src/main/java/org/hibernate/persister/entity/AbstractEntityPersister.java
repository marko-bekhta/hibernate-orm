/*
 * Hibernate, Relational Persistence for Idiomatic Java
 *
 * Copyright (c) 2010, Red Hat Inc. or third-party contributors as
 * indicated by the @author tags or express copyright attribution
 * statements applied by the authors.  All third-party contributions are
 * distributed under license by Red Hat Inc.
 *
 * This copyrighted material is made available to anyone wishing to use, modify,
 * copy, or redistribute it subject to the terms and conditions of the GNU
 * Lesser General Public License, as published by the Free Software Foundation.
 *
 * This program is distributed in the hope that it will be useful,
 * but WITHOUT ANY WARRANTY; without even the implied warranty of MERCHANTABILITY
 * or FITNESS FOR A PARTICULAR PURPOSE.  See the GNU Lesser General Public License
 * for more details.
 *
 * You should have received a copy of the GNU Lesser General Public License
 * along with this distribution; if not, write to:
 * Free Software Foundation, Inc.
 * 51 Franklin Street, Fifth Floor
 * Boston, MA  02110-1301  USA
 */
package org.hibernate.persister.entity;

import java.io.Serializable;
import java.sql.PreparedStatement;
import java.sql.ResultSet;
import java.sql.SQLException;
import java.util.ArrayList;
import java.util.Arrays;
import java.util.Comparator;
import java.util.HashMap;
import java.util.HashSet;
import java.util.Iterator;
import java.util.List;
import java.util.Map;
import java.util.Set;

import org.jboss.logging.Logger;

import org.hibernate.AssertionFailure;
import org.hibernate.EntityMode;
import org.hibernate.FetchMode;
import org.hibernate.HibernateException;
import org.hibernate.LockMode;
import org.hibernate.LockOptions;
import org.hibernate.MappingException;
import org.hibernate.QueryException;
import org.hibernate.StaleObjectStateException;
import org.hibernate.StaleStateException;
import org.hibernate.bytecode.instrumentation.spi.FieldInterceptor;
import org.hibernate.bytecode.instrumentation.spi.LazyPropertyInitializer;
import org.hibernate.bytecode.spi.EntityInstrumentationMetadata;
import org.hibernate.cache.spi.CacheKey;
import org.hibernate.cache.spi.access.EntityRegionAccessStrategy;
import org.hibernate.cache.spi.access.NaturalIdRegionAccessStrategy;
import org.hibernate.cache.spi.entry.CacheEntry;
import org.hibernate.cache.spi.entry.CacheEntryStructure;
import org.hibernate.cache.spi.entry.ReferenceCacheEntryImpl;
import org.hibernate.cache.spi.entry.StandardCacheEntryImpl;
import org.hibernate.cache.spi.entry.StructuredCacheEntry;
import org.hibernate.cache.spi.entry.UnstructuredCacheEntry;
import org.hibernate.dialect.lock.LockingStrategy;
import org.hibernate.engine.OptimisticLockStyle;
import org.hibernate.engine.internal.StatefulPersistenceContext;
import org.hibernate.engine.internal.Versioning;
import org.hibernate.engine.jdbc.batch.internal.BasicBatchKey;
import org.hibernate.engine.spi.CachedNaturalIdValueSource;
import org.hibernate.engine.spi.CascadeStyle;
import org.hibernate.engine.spi.CascadeStyles;
import org.hibernate.engine.spi.CascadingActions;
import org.hibernate.engine.spi.EntityEntry;
import org.hibernate.engine.spi.EntityKey;
import org.hibernate.engine.spi.ExecuteUpdateResultCheckStyle;
import org.hibernate.engine.spi.FilterDefinition;
import org.hibernate.engine.spi.LoadQueryInfluencers;
import org.hibernate.engine.spi.Mapping;
import org.hibernate.engine.spi.PersistenceContext.NaturalIdHelper;
import org.hibernate.engine.spi.SessionFactoryImplementor;
import org.hibernate.engine.spi.SessionImplementor;
import org.hibernate.engine.spi.ValueInclusion;
import org.hibernate.id.IdentifierGenerator;
import org.hibernate.id.PostInsertIdentifierGenerator;
import org.hibernate.id.PostInsertIdentityPersister;
import org.hibernate.id.insert.Binder;
import org.hibernate.id.insert.InsertGeneratedIdentifierDelegate;
import org.hibernate.internal.CoreMessageLogger;
import org.hibernate.internal.FilterConfiguration;
import org.hibernate.internal.FilterHelper;
import org.hibernate.internal.util.StringHelper;
import org.hibernate.internal.util.ValueHolder;
import org.hibernate.internal.util.collections.ArrayHelper;
import org.hibernate.jdbc.Expectation;
import org.hibernate.jdbc.Expectations;
import org.hibernate.jdbc.TooManyRowsAffectedException;
import org.hibernate.loader.entity.BatchingEntityLoader;
import org.hibernate.loader.entity.BatchingEntityLoaderBuilder;
import org.hibernate.loader.entity.CascadeEntityLoader;
import org.hibernate.loader.entity.EntityLoader;
import org.hibernate.loader.entity.UniqueEntityLoader;
import org.hibernate.mapping.Column;
import org.hibernate.mapping.Component;
import org.hibernate.mapping.PersistentClass;
import org.hibernate.mapping.Property;
import org.hibernate.mapping.Selectable;
import org.hibernate.metadata.ClassMetadata;
import org.hibernate.metamodel.spi.binding.Cascadeable;
import org.hibernate.metamodel.spi.binding.CompositeAttributeBinding;
import org.hibernate.metamodel.spi.binding.AttributeBinding;
import org.hibernate.metamodel.spi.binding.BasicAttributeBinding;
import org.hibernate.metamodel.spi.binding.EntityBinding;
import org.hibernate.metamodel.spi.binding.Fetchable;
import org.hibernate.metamodel.spi.binding.PluralAttributeAssociationElementBinding;
import org.hibernate.metamodel.spi.binding.PluralAttributeBinding;
import org.hibernate.metamodel.spi.binding.PluralAttributeElementBinding;
import org.hibernate.metamodel.spi.binding.RelationalValueBinding;
import org.hibernate.metamodel.spi.binding.SingularAssociationAttributeBinding;
import org.hibernate.metamodel.spi.binding.SingularAttributeBinding;
import org.hibernate.metamodel.spi.relational.DerivedValue;
import org.hibernate.metamodel.spi.relational.Value;
import org.hibernate.pretty.MessageHelper;
import org.hibernate.property.BackrefPropertyAccessor;
import org.hibernate.sql.Alias;
import org.hibernate.sql.Delete;
import org.hibernate.sql.Insert;
import org.hibernate.sql.JoinFragment;
import org.hibernate.sql.JoinType;
import org.hibernate.sql.Select;
import org.hibernate.sql.SelectFragment;
import org.hibernate.sql.SimpleSelect;
import org.hibernate.sql.Template;
import org.hibernate.sql.Update;
import org.hibernate.tuple.entity.EntityMetamodel;
import org.hibernate.tuple.entity.EntityTuplizer;
import org.hibernate.type.AssociationType;
import org.hibernate.type.CompositeType;
import org.hibernate.type.EntityType;
import org.hibernate.type.Type;
import org.hibernate.type.TypeHelper;
import org.hibernate.type.VersionType;

/**
 * Basic functionality for persisting an entity via JDBC
 * through either generated or custom SQL
 *
 * @author Gavin King
 */
public abstract class AbstractEntityPersister
		implements OuterJoinLoadable, Queryable, ClassMetadata, UniqueKeyLoadable,
				   SQLLoadable, LazyPropertyInitializer, PostInsertIdentityPersister, Lockable {

    private static final CoreMessageLogger LOG = Logger.getMessageLogger(CoreMessageLogger.class,
                                                                       AbstractEntityPersister.class.getName());

	public static final String ENTITY_CLASS = "class";

	// moved up from AbstractEntityPersister ~~~~~~~~~~~~~~~~~~~~~~~~~~~~~~~~~~
	private final SessionFactoryImplementor factory;
	private final EntityRegionAccessStrategy cacheAccessStrategy;
	private final NaturalIdRegionAccessStrategy naturalIdRegionAccessStrategy;
	private final boolean isLazyPropertiesCacheable;
	private final CacheEntryHelper cacheEntryHelper;
	private final EntityMetamodel entityMetamodel;
	private final EntityTuplizer entityTuplizer;
	// ~~~~~~~~~~~~~~~~~~~~~~~~~~~~~~~~~~~~~~~~~~~~~~~~~~~~~~~~~~~~~~~~~~~~~~~~

	private final String[] rootTableKeyColumnNames;
	private final String[] rootTableKeyColumnReaders;
	private final String[] rootTableKeyColumnReaderTemplates;
	private final String[] identifierAliases;
	private final int identifierColumnSpan;
	private final String versionColumnName;
	private final boolean hasFormulaProperties;
	private final int batchSize;
	private final boolean hasSubselectLoadableCollections;
	protected final String rowIdName;

	private final Set<String> lazyProperties;

	// The optional SQL string defined in the where attribute
	private final String sqlWhereString;
	private final String sqlWhereStringTemplate;

	//information about properties of this class,
	//including inherited properties
	//(only really needed for updatable/insertable properties)
	private final int[] propertyColumnSpans;
	private final String[] propertySubclassNames;
	private final String[][] propertyColumnAliases;
	private final String[][] propertyColumnNames;
	private final String[][] propertyColumnFormulaTemplates;
	private final String[][] propertyColumnReaderTemplates;
	private final String[][] propertyColumnWriters;
	private final boolean[][] propertyColumnUpdateable;
	private final boolean[][] propertyColumnInsertable;
	private final boolean[] propertyUniqueness;
	private final boolean[] propertySelectable;
	
	private final List<Integer> lobProperties = new ArrayList<Integer>();

	//information about lazy properties of this class
	private final String[] lazyPropertyNames;
	private final int[] lazyPropertyNumbers;

	private final Type[] lazyPropertyTypes;
	private final String[][] lazyPropertyColumnAliases;

	//information about all properties in class hierarchy
	private final String[] subclassPropertyNameClosure;
	private final String[] subclassPropertySubclassNameClosure;
	private final Type[] subclassPropertyTypeClosure;
	private final String[][] subclassPropertyFormulaTemplateClosure;
	private final String[][] subclassPropertyColumnNameClosure;
	private final String[][] subclassPropertyColumnReaderClosure;
	private final String[][] subclassPropertyColumnReaderTemplateClosure;
	private final FetchMode[] subclassPropertyFetchModeClosure;
	private final boolean[] subclassPropertyNullabilityClosure;
	private final boolean[] propertyDefinedOnSubclass;
	private final int[][] subclassPropertyColumnNumberClosure;
	private final int[][] subclassPropertyFormulaNumberClosure;
	private final CascadeStyle[] subclassPropertyCascadeStyleClosure;

	//information about all columns/formulas in class hierarchy
	private final String[] subclassColumnClosure;
	private final boolean[] subclassColumnLazyClosure;
	private final String[] subclassColumnAliasClosure;
	private final boolean[] subclassColumnSelectableClosure;
	private final String[] subclassColumnReaderTemplateClosure;
	private final String[] subclassFormulaClosure;
	private final String[] subclassFormulaTemplateClosure;
	private final String[] subclassFormulaAliasClosure;
	private final boolean[] subclassFormulaLazyClosure;

	// dynamic filters attached to the class-level
	private final FilterHelper filterHelper;

	private final Set affectingFetchProfileNames = new HashSet();

	private final Map uniqueKeyLoaders = new HashMap();
	private final Map lockers = new HashMap();
	private final Map loaders = new HashMap();

	// SQL strings
	private String sqlVersionSelectString;
	private String sqlSnapshotSelectString;
	private String sqlLazySelectString;

	private String sqlIdentityInsertString;
	private String sqlUpdateByRowIdString;
	private String sqlLazyUpdateByRowIdString;

	private String[] sqlDeleteStrings;
	private String[] sqlInsertStrings;
	private String[] sqlUpdateStrings;
	private String[] sqlLazyUpdateStrings;

	private String sqlInsertGeneratedValuesSelectString;
	private String sqlUpdateGeneratedValuesSelectString;

	//Custom SQL (would be better if these were private)
	protected boolean[] insertCallable;
	protected boolean[] updateCallable;
	protected boolean[] deleteCallable;
	protected String[] customSQLInsert;
	protected String[] customSQLUpdate;
	protected String[] customSQLDelete;
	protected ExecuteUpdateResultCheckStyle[] insertResultCheckStyles;
	protected ExecuteUpdateResultCheckStyle[] updateResultCheckStyles;
	protected ExecuteUpdateResultCheckStyle[] deleteResultCheckStyles;

	private InsertGeneratedIdentifierDelegate identityDelegate;
	private LazyPropertyInitializer lazyPropertyInitializerDelegater = new LazyPropertyInitializerImpl( this );
	private boolean[] tableHasColumns;

	private final String loaderName;

	private UniqueEntityLoader queryLoader;

	private final String temporaryIdTableName;
	private final String temporaryIdTableDDL;

	private final Map subclassPropertyAliases = new HashMap();
	private final Map subclassPropertyColumnNames = new HashMap();

	protected final BasicEntityPropertyMapping propertyMapping;

	protected void addDiscriminatorToInsert(Insert insert) {}

	protected void addDiscriminatorToSelect(SelectFragment select, String name, String suffix) {}

	protected abstract int[] getSubclassColumnTableNumberClosure();

	protected abstract int[] getSubclassFormulaTableNumberClosure();

	public abstract String getSubclassTableName(int j);

	protected abstract String[] getSubclassTableKeyColumns(int j);

	protected abstract boolean isClassOrSuperclassTable(int j);

	protected abstract int getSubclassTableSpan();

	protected abstract int getTableSpan();

	protected abstract boolean isTableCascadeDeleteEnabled(int j);

	protected abstract String getTableName(int j);

	protected abstract String[] getKeyColumns(int j);

	protected abstract boolean isPropertyOfTable(int property, int j);

	protected abstract int[] getPropertyTableNumbersInSelect();

	protected abstract int[] getPropertyTableNumbers();

	protected abstract int getSubclassPropertyTableNumber(int i);

	protected abstract String filterFragment(String alias) throws MappingException;

	private static final String DISCRIMINATOR_ALIAS = "clazz_";

	public String getDiscriminatorColumnName() {
		return DISCRIMINATOR_ALIAS;
	}

	public String getDiscriminatorColumnReaders() {
		return DISCRIMINATOR_ALIAS;
	}

	public String getDiscriminatorColumnReaderTemplate() {
		return DISCRIMINATOR_ALIAS;
	}

	protected String getDiscriminatorAlias() {
		return DISCRIMINATOR_ALIAS;
	}

	protected String getDiscriminatorFormulaTemplate() {
		return null;
	}

	protected boolean isInverseTable(int j) {
		return false;
	}

	protected boolean isNullableTable(int j) {
		return false;
	}

	protected boolean isNullableSubclassTable(int j) {
		return false;
	}

	protected boolean isInverseSubclassTable(int j) {
		return false;
	}

	public boolean isSubclassEntityName(String entityName) {
		return entityMetamodel.getSubclassEntityNames().contains(entityName);
	}

	private boolean[] getTableHasColumns() {
		return tableHasColumns;
	}

	public String[] getRootTableKeyColumnNames() {
		return rootTableKeyColumnNames;
	}

	protected String[] getSQLUpdateByRowIdStrings() {
		if ( sqlUpdateByRowIdString == null ) {
			throw new AssertionFailure( "no update by row id" );
		}
		String[] result = new String[getTableSpan() + 1];
		result[0] = sqlUpdateByRowIdString;
		System.arraycopy( sqlUpdateStrings, 0, result, 1, getTableSpan() );
		return result;
	}

	protected String[] getSQLLazyUpdateByRowIdStrings() {
		if ( sqlLazyUpdateByRowIdString == null ) {
			throw new AssertionFailure( "no update by row id" );
		}
		String[] result = new String[getTableSpan()];
		result[0] = sqlLazyUpdateByRowIdString;
		for ( int i = 1; i < getTableSpan(); i++ ) {
			result[i] = sqlLazyUpdateStrings[i];
		}
		return result;
	}

	protected String getSQLSnapshotSelectString() {
		return sqlSnapshotSelectString;
	}

	protected String getSQLLazySelectString() {
		return sqlLazySelectString;
	}

	protected String[] getSQLDeleteStrings() {
		return sqlDeleteStrings;
	}

	protected String[] getSQLInsertStrings() {
		return sqlInsertStrings;
	}

	protected String[] getSQLUpdateStrings() {
		return sqlUpdateStrings;
	}

	protected String[] getSQLLazyUpdateStrings() {
		return sqlLazyUpdateStrings;
	}

	/**
	 * The query that inserts a row, letting the database generate an id
	 *
	 * @return The IDENTITY-based insertion query.
	 */
	protected String getSQLIdentityInsertString() {
		return sqlIdentityInsertString;
	}

	protected String getVersionSelectString() {
		return sqlVersionSelectString;
	}

	protected boolean isInsertCallable(int j) {
		return insertCallable[j];
	}

	protected boolean isUpdateCallable(int j) {
		return updateCallable[j];
	}

	protected boolean isDeleteCallable(int j) {
		return deleteCallable[j];
	}

	protected boolean isSubclassPropertyDeferred(String propertyName, String entityName) {
		return false;
	}

	protected boolean isSubclassTableSequentialSelect(int j) {
		return false;
	}

	public boolean hasSequentialSelect() {
		return false;
	}

	/**
	 * Decide which tables need to be updated.
	 * <p/>
	 * The return here is an array of boolean values with each index corresponding
	 * to a given table in the scope of this persister.
	 *
	 * @param dirtyProperties The indices of all the entity properties considered dirty.
	 * @param hasDirtyCollection Whether any collections owned by the entity which were considered dirty.
	 *
	 * @return Array of booleans indicating which table require updating.
	 */
	protected boolean[] getTableUpdateNeeded(final int[] dirtyProperties, boolean hasDirtyCollection) {

		if ( dirtyProperties == null ) {
			return getTableHasColumns(); // for objects that came in via update()
		}
		else {
			boolean[] updateability = getPropertyUpdateability();
			int[] propertyTableNumbers = getPropertyTableNumbers();
			boolean[] tableUpdateNeeded = new boolean[ getTableSpan() ];
			for ( int i = 0; i < dirtyProperties.length; i++ ) {
				int property = dirtyProperties[i];
				int table = propertyTableNumbers[property];
				tableUpdateNeeded[table] = tableUpdateNeeded[table] ||
						( getPropertyColumnSpan(property) > 0 && updateability[property] );
			}
			if ( isVersioned() ) {
				tableUpdateNeeded[0] = tableUpdateNeeded[0] ||
					Versioning.isVersionIncrementRequired( dirtyProperties, hasDirtyCollection, getPropertyVersionability() );
			}
			return tableUpdateNeeded;
		}
	}

	public boolean hasRowId() {
		return rowIdName != null;
	}

	protected boolean[][] getPropertyColumnUpdateable() {
		return propertyColumnUpdateable;
	}

	protected boolean[][] getPropertyColumnInsertable() {
		return propertyColumnInsertable;
	}

	protected boolean[] getPropertySelectable() {
		return propertySelectable;
	}

	public AbstractEntityPersister(
			final PersistentClass persistentClass,
			final EntityRegionAccessStrategy cacheAccessStrategy,
			final NaturalIdRegionAccessStrategy naturalIdRegionAccessStrategy,
			final SessionFactoryImplementor factory) throws HibernateException {

		// moved up from AbstractEntityPersister ~~~~~~~~~~~~~~~~~~~~~~~~~~~~~~
		this.factory = factory;
		this.cacheAccessStrategy = cacheAccessStrategy;
		this.naturalIdRegionAccessStrategy = naturalIdRegionAccessStrategy;
		isLazyPropertiesCacheable = persistentClass.isLazyPropertiesCacheable();
<<<<<<< HEAD
		this.cacheEntryStructure = factory.getSettings().isStructuredCacheEntriesEnabled() ?
				new StructuredCacheEntry(this) :
				new UnstructuredCacheEntry();
=======
>>>>>>> 0a17d461

		this.entityMetamodel = new EntityMetamodel( persistentClass, factory );
		this.entityTuplizer = this.entityMetamodel.getTuplizer();
		// ~~~~~~~~~~~~~~~~~~~~~~~~~~~~~~~~~~~~~~~~~~~~~~~~~~~~~~~~~~~~~~~~~~~~

		int batch = persistentClass.getBatchSize();
		if ( batch == -1 ) {
			batch = factory.getSettings().getDefaultBatchFetchSize();
		}
		batchSize = batch;
		hasSubselectLoadableCollections = persistentClass.hasSubselectLoadableCollections();

		propertyMapping = new BasicEntityPropertyMapping( this );

		// IDENTIFIER

		identifierColumnSpan = persistentClass.getIdentifier().getColumnSpan();
		rootTableKeyColumnNames = new String[identifierColumnSpan];
		rootTableKeyColumnReaders = new String[identifierColumnSpan];
		rootTableKeyColumnReaderTemplates = new String[identifierColumnSpan];
		identifierAliases = new String[identifierColumnSpan];

		rowIdName = persistentClass.getRootTable().getRowId();

		loaderName = persistentClass.getLoaderName();

		Iterator iter = persistentClass.getIdentifier().getColumnIterator();
		int i = 0;
		while ( iter.hasNext() ) {
			Column col = ( Column ) iter.next();
			rootTableKeyColumnNames[i] = col.getQuotedName( factory.getDialect() );
			rootTableKeyColumnReaders[i] = col.getReadExpr( factory.getDialect() );
			rootTableKeyColumnReaderTemplates[i] = col.getTemplate( factory.getDialect(), factory.getSqlFunctionRegistry() );
			identifierAliases[i] = col.getAlias( factory.getDialect(), persistentClass.getRootTable() );
			i++;
		}

		// VERSION

		if ( persistentClass.isVersioned() ) {
			versionColumnName = ( ( Column ) persistentClass.getVersion().getColumnIterator().next() ).getQuotedName( factory.getDialect() );
		}
		else {
			versionColumnName = null;
		}

		//WHERE STRING

		sqlWhereString = StringHelper.isNotEmpty( persistentClass.getWhere() ) ? "( " + persistentClass.getWhere() + ") " : null;
		sqlWhereStringTemplate = sqlWhereString == null ?
				null :
				Template.renderWhereStringTemplate( sqlWhereString, factory.getDialect(), factory.getSqlFunctionRegistry() );

		// PROPERTIES

		final boolean lazyAvailable = isInstrumented();

		int hydrateSpan = entityMetamodel.getPropertySpan();
		propertyColumnSpans = new int[hydrateSpan];
		propertySubclassNames = new String[hydrateSpan];
		propertyColumnAliases = new String[hydrateSpan][];
		propertyColumnNames = new String[hydrateSpan][];
		propertyColumnFormulaTemplates = new String[hydrateSpan][];
		propertyColumnReaderTemplates = new String[hydrateSpan][];
		propertyColumnWriters = new String[hydrateSpan][];
		propertyUniqueness = new boolean[hydrateSpan];
		propertySelectable = new boolean[hydrateSpan];
		propertyColumnUpdateable = new boolean[hydrateSpan][];
		propertyColumnInsertable = new boolean[hydrateSpan][];
		Set<Property> thisClassProperties = new HashSet<Property>();

		lazyProperties = new HashSet<String>();
		List<String> lazyNames = new ArrayList<String>();
		List<Integer> lazyNumbers = new ArrayList<Integer>();
		List<Type> lazyTypes = new ArrayList<Type>();
		List<String[]> lazyColAliases = new ArrayList<String[]>();

		iter = persistentClass.getPropertyClosureIterator();
		i = 0;
		boolean foundFormula = false;
		while ( iter.hasNext() ) {
			Property prop = ( Property ) iter.next();
			thisClassProperties.add( prop );

			int span = prop.getColumnSpan();
			propertyColumnSpans[i] = span;
			propertySubclassNames[i] = prop.getPersistentClass().getEntityName();
			String[] colNames = new String[span];
			String[] colAliases = new String[span];
			String[] colReaderTemplates = new String[span];
			String[] colWriters = new String[span];
			String[] formulaTemplates = new String[span];
			Iterator colIter = prop.getColumnIterator();
			int k = 0;
			while ( colIter.hasNext() ) {
				Selectable thing = ( Selectable ) colIter.next();
				colAliases[k] = thing.getAlias( factory.getDialect() , prop.getValue().getTable() );
				if ( thing.isFormula() ) {
					foundFormula = true;
					formulaTemplates[k] = thing.getTemplate( factory.getDialect(), factory.getSqlFunctionRegistry() );
				}
				else {
					Column col = (Column)thing;
					colNames[k] = col.getQuotedName( factory.getDialect() );
					colReaderTemplates[k] = col.getTemplate( factory.getDialect(), factory.getSqlFunctionRegistry() );
					colWriters[k] = col.getWriteExpr();
				}
				k++;
			}
			propertyColumnNames[i] = colNames;
			propertyColumnFormulaTemplates[i] = formulaTemplates;
			propertyColumnReaderTemplates[i] = colReaderTemplates;
			propertyColumnWriters[i] = colWriters;
			propertyColumnAliases[i] = colAliases;

			if ( lazyAvailable && prop.isLazy() ) {
				lazyProperties.add( prop.getName() );
				lazyNames.add( prop.getName() );
				lazyNumbers.add( i );
				lazyTypes.add( prop.getValue().getType() );
				lazyColAliases.add( colAliases );
			}

			propertyColumnUpdateable[i] = prop.getValue().getColumnUpdateability();
			propertyColumnInsertable[i] = prop.getValue().getColumnInsertability();

			propertySelectable[i] = prop.isSelectable();

			propertyUniqueness[i] = prop.getValue().isAlternateUniqueKey();
			
			if (prop.isLob() && getFactory().getDialect().forceLobAsLastValue() ) {
				lobProperties.add( i );
			}

			i++;

		}
		hasFormulaProperties = foundFormula;
		lazyPropertyColumnAliases = ArrayHelper.to2DStringArray( lazyColAliases );
		lazyPropertyNames = ArrayHelper.toStringArray( lazyNames );
		lazyPropertyNumbers = ArrayHelper.toIntArray( lazyNumbers );
		lazyPropertyTypes = ArrayHelper.toTypeArray( lazyTypes );

		// SUBCLASS PROPERTY CLOSURE

		ArrayList columns = new ArrayList();
		ArrayList columnsLazy = new ArrayList();
		ArrayList columnReaderTemplates = new ArrayList();
		ArrayList aliases = new ArrayList();
		ArrayList formulas = new ArrayList();
		ArrayList formulaAliases = new ArrayList();
		ArrayList formulaTemplates = new ArrayList();
		ArrayList formulasLazy = new ArrayList();
		ArrayList types = new ArrayList();
		ArrayList names = new ArrayList();
		ArrayList classes = new ArrayList();
		ArrayList templates = new ArrayList();
		ArrayList propColumns = new ArrayList();
		ArrayList propColumnReaders = new ArrayList();
		ArrayList propColumnReaderTemplates = new ArrayList();
		ArrayList joinedFetchesList = new ArrayList();
		ArrayList cascades = new ArrayList();
		ArrayList definedBySubclass = new ArrayList();
		ArrayList propColumnNumbers = new ArrayList();
		ArrayList propFormulaNumbers = new ArrayList();
		ArrayList columnSelectables = new ArrayList();
		ArrayList propNullables = new ArrayList();

		iter = persistentClass.getSubclassPropertyClosureIterator();
		while ( iter.hasNext() ) {
			Property prop = ( Property ) iter.next();
			names.add( prop.getName() );
			classes.add( prop.getPersistentClass().getEntityName() );
			boolean isDefinedBySubclass = !thisClassProperties.contains( prop );
			definedBySubclass.add( Boolean.valueOf( isDefinedBySubclass ) );
			propNullables.add( Boolean.valueOf( prop.isOptional() || isDefinedBySubclass ) ); //TODO: is this completely correct?
			types.add( prop.getType() );

			Iterator colIter = prop.getColumnIterator();
			String[] cols = new String[prop.getColumnSpan()];
			String[] readers = new String[prop.getColumnSpan()];
			String[] readerTemplates = new String[prop.getColumnSpan()];
			String[] forms = new String[prop.getColumnSpan()];
			int[] colnos = new int[prop.getColumnSpan()];
			int[] formnos = new int[prop.getColumnSpan()];
			int l = 0;
			Boolean lazy = Boolean.valueOf( prop.isLazy() && lazyAvailable );
			while ( colIter.hasNext() ) {
				Selectable thing = ( Selectable ) colIter.next();
				if ( thing.isFormula() ) {
					String template = thing.getTemplate( factory.getDialect(), factory.getSqlFunctionRegistry() );
					formnos[l] = formulaTemplates.size();
					colnos[l] = -1;
					formulaTemplates.add( template );
					forms[l] = template;
					formulas.add( thing.getText( factory.getDialect() ) );
					formulaAliases.add( thing.getAlias( factory.getDialect() ) );
					formulasLazy.add( lazy );
				}
				else {
					Column col = (Column)thing;
					String colName = col.getQuotedName( factory.getDialect() );
					colnos[l] = columns.size(); //before add :-)
					formnos[l] = -1;
					columns.add( colName );
					cols[l] = colName;
					aliases.add( thing.getAlias( factory.getDialect(), prop.getValue().getTable() ) );
					columnsLazy.add( lazy );
					columnSelectables.add( Boolean.valueOf( prop.isSelectable() ) );

					readers[l] = col.getReadExpr( factory.getDialect() );
					String readerTemplate = col.getTemplate( factory.getDialect(), factory.getSqlFunctionRegistry() );
					readerTemplates[l] = readerTemplate;
					columnReaderTemplates.add( readerTemplate );
				}
				l++;
			}
			propColumns.add( cols );
			propColumnReaders.add( readers );
			propColumnReaderTemplates.add( readerTemplates );
			templates.add( forms );
			propColumnNumbers.add( colnos );
			propFormulaNumbers.add( formnos );

			joinedFetchesList.add( prop.getValue().getFetchMode() );
			cascades.add( prop.getCascadeStyle() );
		}
		subclassColumnClosure = ArrayHelper.toStringArray( columns );
		subclassColumnAliasClosure = ArrayHelper.toStringArray( aliases );
		subclassColumnLazyClosure = ArrayHelper.toBooleanArray( columnsLazy );
		subclassColumnSelectableClosure = ArrayHelper.toBooleanArray( columnSelectables );
		subclassColumnReaderTemplateClosure = ArrayHelper.toStringArray( columnReaderTemplates );

		subclassFormulaClosure = ArrayHelper.toStringArray( formulas );
		subclassFormulaTemplateClosure = ArrayHelper.toStringArray( formulaTemplates );
		subclassFormulaAliasClosure = ArrayHelper.toStringArray( formulaAliases );
		subclassFormulaLazyClosure = ArrayHelper.toBooleanArray( formulasLazy );

		subclassPropertyNameClosure = ArrayHelper.toStringArray( names );
		subclassPropertySubclassNameClosure = ArrayHelper.toStringArray( classes );
		subclassPropertyTypeClosure = ArrayHelper.toTypeArray( types );
		subclassPropertyNullabilityClosure = ArrayHelper.toBooleanArray( propNullables );
		subclassPropertyFormulaTemplateClosure = ArrayHelper.to2DStringArray( templates );
		subclassPropertyColumnNameClosure = ArrayHelper.to2DStringArray( propColumns );
		subclassPropertyColumnReaderClosure = ArrayHelper.to2DStringArray( propColumnReaders );
		subclassPropertyColumnReaderTemplateClosure = ArrayHelper.to2DStringArray( propColumnReaderTemplates );
		subclassPropertyColumnNumberClosure = ArrayHelper.to2DIntArray( propColumnNumbers );
		subclassPropertyFormulaNumberClosure = ArrayHelper.to2DIntArray( propFormulaNumbers );

		subclassPropertyCascadeStyleClosure = new CascadeStyle[cascades.size()];
		iter = cascades.iterator();
		int j = 0;
		while ( iter.hasNext() ) {
			subclassPropertyCascadeStyleClosure[j++] = ( CascadeStyle ) iter.next();
		}
		subclassPropertyFetchModeClosure = new FetchMode[joinedFetchesList.size()];
		iter = joinedFetchesList.iterator();
		j = 0;
		while ( iter.hasNext() ) {
			subclassPropertyFetchModeClosure[j++] = ( FetchMode ) iter.next();
		}

		propertyDefinedOnSubclass = new boolean[definedBySubclass.size()];
		iter = definedBySubclass.iterator();
		j = 0;
		while ( iter.hasNext() ) {
			propertyDefinedOnSubclass[j++] = ( ( Boolean ) iter.next() ).booleanValue();
		}

		// Handle any filters applied to the class level
		filterHelper = new FilterHelper( persistentClass.getFilters(), factory );

		temporaryIdTableName = persistentClass.getTemporaryIdTableName();
		temporaryIdTableDDL = persistentClass.getTemporaryIdTableDDL();

		this.cacheEntryHelper = buildCacheEntryHelper();
	}

	protected CacheEntryHelper buildCacheEntryHelper() {
		if ( cacheAccessStrategy == null ) {
			// the entity defined no caching...
			return NoopCacheEntryHelper.INSTANCE;
		}

		if ( canUseReferenceCacheEntries() ) {
			entityMetamodel.setLazy( false );
			// todo : do we also need to unset proxy factory?
			return new ReferenceCacheEntryHelper( this );
		}

		return factory.getSettings().isStructuredCacheEntriesEnabled()
				? new StructuredCacheEntryHelper( this )
				: new StandardCacheEntryHelper( this );
	}

	protected boolean canUseReferenceCacheEntries() {
		// todo : should really validate that the cache access type is read-only

		if ( ! factory.getSettings().isDirectReferenceCacheEntriesEnabled() ) {
			return false;
		}

		// for now, limit this to just entities that:
		// 		1) are immutable
		if ( entityMetamodel.isMutable() ) {
			return false;
		}

		//		2)  have no associations.  Eventually we want to be a little more lenient with associations.
		for ( Type type : getSubclassPropertyTypeClosure() ) {
			if ( type.isAssociationType() ) {
				return false;
			}
		}

		return true;
	}


	public AbstractEntityPersister(
			final EntityBinding entityBinding,
			final EntityRegionAccessStrategy cacheAccessStrategy,
			final NaturalIdRegionAccessStrategy naturalIdRegionAccessStrategy,
			final SessionFactoryImplementor factory) throws HibernateException {
		this.factory = factory;
		this.cacheAccessStrategy = cacheAccessStrategy;
		this.naturalIdRegionAccessStrategy = naturalIdRegionAccessStrategy;
<<<<<<< HEAD
		this.isLazyPropertiesCacheable = entityBinding.getHierarchyDetails().getCaching() != null
				&& entityBinding.getHierarchyDetails().getCaching().isCacheLazyProperties();
		this.cacheEntryStructure = factory.getSettings().isStructuredCacheEntriesEnabled()
				? new StructuredCacheEntry(this)
				: new UnstructuredCacheEntry();
=======
		this.isLazyPropertiesCacheable =
				entityBinding.getHierarchyDetails().getCaching() == null ?
						false :
						entityBinding.getHierarchyDetails().getCaching().isCacheLazyProperties();
>>>>>>> 0a17d461
		this.entityMetamodel = new EntityMetamodel( entityBinding, factory );
		this.entityTuplizer = this.entityMetamodel.getTuplizer();
		int batch = entityBinding.getBatchSize();
		if ( batch == -1 ) {
			batch = factory.getSettings().getDefaultBatchFetchSize();
		}
		batchSize = batch;
		hasSubselectLoadableCollections = entityBinding.hasSubselectLoadableCollections();
		rowIdName = entityBinding.getRowId();
		loaderName = entityBinding.getCustomLoaderName();

		propertyMapping = new BasicEntityPropertyMapping( this );


		// IDENTIFIER

		identifierColumnSpan = entityBinding.getHierarchyDetails().getEntityIdentifier().getColumnCount();
		rootTableKeyColumnNames = new String[identifierColumnSpan];
		rootTableKeyColumnReaders = new String[identifierColumnSpan];
		rootTableKeyColumnReaderTemplates = new String[identifierColumnSpan];
		identifierAliases = new String[identifierColumnSpan];


		int i = 0;
		for ( org.hibernate.metamodel.spi.relational.Column col : entityBinding.getPrimaryTable().getPrimaryKey().getColumns() ) {
			rootTableKeyColumnNames[i] = col.getColumnName().getText( factory.getDialect() );
			if ( col.getReadFragment() == null ) {
				rootTableKeyColumnReaders[i] = rootTableKeyColumnNames[i];
				rootTableKeyColumnReaderTemplates[i] = getTemplateFromColumn( col, factory );
			}
			else {
				rootTableKeyColumnReaders[i] = col.getReadFragment();
				rootTableKeyColumnReaderTemplates[i] = getTemplateFromString( col.getReadFragment(), factory );
			}
			identifierAliases[i] = col.getAlias( factory.getDialect(), entityBinding.getPrimaryTable() );
			i++;
		}

		// VERSION

		if ( entityBinding.isVersioned() ) {
			final BasicAttributeBinding versionAttributeBinding =  entityBinding.getHierarchyDetails()
					.getEntityVersion()
					.getVersioningAttributeBinding();
			if ( versionAttributeBinding.getRelationalValueBindings().size() > 1 ) {
				throw new AssertionFailure(
						"Bad versioning attribute binding, expecting single column but found " +
								versionAttributeBinding.getRelationalValueBindings().size()
				);
			}
			final Value versioningValue = versionAttributeBinding.getRelationalValueBindings().get( 0 ).getValue();
			if ( ! org.hibernate.metamodel.spi.relational.Column.class.isInstance( versioningValue ) ) {
				throw new AssertionFailure(
						"Bad versioning attribute binding, expecting column but found [" + versioningValue + "]"
				);
			}
			org.hibernate.metamodel.spi.relational.Column versionColumn = org.hibernate.metamodel.spi.relational.Column.class.cast( versioningValue );
			versionColumnName = versionColumn.getColumnName().getText( factory.getDialect() );
		}
		else {
			versionColumnName = null;
		}

		//WHERE STRING

		sqlWhereString = StringHelper.isNotEmpty( entityBinding.getWhereFilter() ) ? "( " + entityBinding.getWhereFilter() + ") " : null;
		sqlWhereStringTemplate = getTemplateFromString( sqlWhereString, factory );

		// PROPERTIES

		final boolean lazyAvailable = isInstrumented();

		int hydrateSpan = entityMetamodel.getPropertySpan();
		propertyColumnSpans = new int[hydrateSpan];
		propertySubclassNames = new String[hydrateSpan];
		propertyColumnAliases = new String[hydrateSpan][];
		propertyColumnNames = new String[hydrateSpan][];
		propertyColumnFormulaTemplates = new String[hydrateSpan][];
		propertyColumnReaderTemplates = new String[hydrateSpan][];
		propertyColumnWriters = new String[hydrateSpan][];
		propertyUniqueness = new boolean[hydrateSpan];
		propertySelectable = new boolean[hydrateSpan];
		propertyColumnUpdateable = new boolean[hydrateSpan][];
		propertyColumnInsertable = new boolean[hydrateSpan][];
		Set<AttributeBinding> thisClassProperties = new HashSet<AttributeBinding>();

		lazyProperties = new HashSet<String>();
		List<String> lazyNames = new ArrayList<String>();
		List<Integer> lazyNumbers = new ArrayList<Integer>();
		List<Type> lazyTypes = new ArrayList<Type>();
		List<String[]> lazyColAliases = new ArrayList<String[]>();


		i = 0;
		boolean foundFormula = false;
		for ( AttributeBinding attributeBinding : entityBinding.getAttributeBindingClosure() ) {
			if ( entityBinding.getHierarchyDetails().getEntityIdentifier().isIdentifierAttributeBinding( attributeBinding ) ) {
				// entity identifier is not considered a "normal" property
				continue;
			}

			thisClassProperties.add( attributeBinding );

			propertySubclassNames[i] = ( (EntityBinding) attributeBinding.getContainer() ).getEntity().getName();

			int span = attributeBinding.getAttribute().isSingular() ?
					( (SingularAttributeBinding) attributeBinding).getRelationalValueBindings().size() :
					0;
			propertyColumnSpans[i] = span;

			String[] colNames = new String[span];
			String[] colAliases = new String[span];
			String[] colReaderTemplates = new String[span];
			String[] colWriters = new String[span];
			String[] formulaTemplates = new String[span];
			boolean[] propertyColumnInsertability = new boolean[span];
			boolean[] propertyColumnUpdatability = new boolean[span];

			if ( attributeBinding.getAttribute().isSingular() ) {
				SingularAttributeBinding singularAttributeBinding = ( SingularAttributeBinding ) attributeBinding;

				int k = 0;

				for ( RelationalValueBinding valueBinding : singularAttributeBinding.getRelationalValueBindings() ) {
					colAliases[k] = valueBinding.getValue().getAlias(
							factory.getDialect(),
							valueBinding.getValue().getTable()
					);
					if ( valueBinding.isDerived() ) {
						foundFormula = true;
						formulaTemplates[ k ] = getTemplateFromString( ( (DerivedValue) valueBinding.getValue() ).getExpression(), factory );
					}
					else {
						org.hibernate.metamodel.spi.relational.Column col = (org.hibernate.metamodel.spi.relational.Column) valueBinding.getValue();
						colNames[k] = col.getColumnName().getText( factory.getDialect() );
						colReaderTemplates[k] = getTemplateFromColumn( col, factory );
						colWriters[k] = col.getWriteFragment() == null ? "?" : col.getWriteFragment();
					}
					propertyColumnInsertability[k] = valueBinding.isIncludeInInsert();
					propertyColumnUpdatability[k] = valueBinding.isIncludeInUpdate();
					k++;
				}
			}
			propertyColumnNames[i] = colNames;
			propertyColumnFormulaTemplates[i] = formulaTemplates;
			propertyColumnReaderTemplates[i] = colReaderTemplates;
			propertyColumnWriters[i] = colWriters;
			propertyColumnAliases[i] = colAliases;

			propertyColumnUpdateable[i] = propertyColumnUpdatability;
			propertyColumnInsertable[i] = propertyColumnInsertability;

			if ( lazyAvailable && attributeBinding.isLazy() ) {
				lazyProperties.add( attributeBinding.getAttribute().getName() );
				lazyNames.add( attributeBinding.getAttribute().getName() );
				lazyNumbers.add( i );
				lazyTypes.add( attributeBinding.getHibernateTypeDescriptor().getResolvedTypeMapping());
				lazyColAliases.add( colAliases );
			}

			propertySelectable[i] = !attributeBinding.isBackRef();

			propertyUniqueness[i] = attributeBinding.isAlternateUniqueKey();

			i++;

		}
		hasFormulaProperties = foundFormula;
		lazyPropertyColumnAliases = ArrayHelper.to2DStringArray( lazyColAliases );
		lazyPropertyNames = ArrayHelper.toStringArray( lazyNames );
		lazyPropertyNumbers = ArrayHelper.toIntArray( lazyNumbers );
		lazyPropertyTypes = ArrayHelper.toTypeArray( lazyTypes );

		// SUBCLASS PROPERTY CLOSURE

		List<String> columns = new ArrayList<String>();
		List<Boolean> columnsLazy = new ArrayList<Boolean>();
		List<String> columnReaderTemplates = new ArrayList<String>();
		List<String> aliases = new ArrayList<String>();
		List<String> formulas = new ArrayList<String>();
		List<String> formulaAliases = new ArrayList<String>();
		List<String> formulaTemplates = new ArrayList<String>();
		List<Boolean> formulasLazy = new ArrayList<Boolean>();
		List<Type> types = new ArrayList<Type>();
		List<String> names = new ArrayList<String>();
		List<String> classes = new ArrayList<String>();
		List<String[]> templates = new ArrayList<String[]>();
		List<String[]> propColumns = new ArrayList<String[]>();
		List<String[]> propColumnReaders = new ArrayList<String[]>();
		List<String[]> propColumnReaderTemplates = new ArrayList<String[]>();
		List<FetchMode> joinedFetchesList = new ArrayList<FetchMode>();
		List<CascadeStyle> cascades = new ArrayList<CascadeStyle>();
		List<Boolean> definedBySubclass = new ArrayList<Boolean>();
		List<int[]> propColumnNumbers = new ArrayList<int[]>();
		List<int[]> propFormulaNumbers = new ArrayList<int[]>();
		List<Boolean> columnSelectables = new ArrayList<Boolean>();
		List<Boolean> propNullables = new ArrayList<Boolean>();

		for ( AttributeBinding attributeBinding : entityBinding.getSubEntityAttributeBindingClosure() ) {
			if ( entityBinding.getHierarchyDetails().getEntityIdentifier().isIdentifierAttributeBinding( attributeBinding ) ) {
				// entity identifier is not considered a "normal" property
				continue;
			}

			names.add( attributeBinding.getAttribute().getName() );
			classes.add( ( (EntityBinding) attributeBinding.getContainer() ).getEntity().getName() );
			boolean isDefinedBySubclass = ! thisClassProperties.contains( attributeBinding );
			definedBySubclass.add( isDefinedBySubclass );
			// TODOFix this when join tables are supported...
			//propNullables.add( attributeBinding.isOptional() || isDefinedBySubclass );
			propNullables.add(
					! attributeBinding.getAttribute().isSingular() ||
							( (SingularAttributeBinding) attributeBinding).isNullable() ||
							isDefinedBySubclass
			);
			types.add( attributeBinding.getHibernateTypeDescriptor().getResolvedTypeMapping() );


			List<RelationalValueBinding> relationalValueBindings =
					attributeBinding.getAttribute().isSingular() ?
							( (SingularAttributeBinding) attributeBinding ).getRelationalValueBindings() :
							null;
			final int span = relationalValueBindings == null ? 0 : relationalValueBindings.size();
			String[] cols = new String[ span ];
			String[] readers = new String[ span ];
			String[] readerTemplates = new String[ span ];
			String[] forms = new String[ span ];
			int[] colnos = new int[ span ];
			int[] formnos = new int[ span ];
			int l = 0;
			Boolean lazy = attributeBinding.isLazy() && lazyAvailable;

			if ( relationalValueBindings != null ) {
				for ( RelationalValueBinding valueBinding : relationalValueBindings ) {
					if ( valueBinding.isDerived() ) {
						DerivedValue derivedValue = DerivedValue.class.cast( valueBinding.getValue() );
						String template = getTemplateFromString( derivedValue.getExpression(), factory );
						formnos[l] = formulaTemplates.size();
						colnos[l] = -1;
						formulaTemplates.add( template );
						forms[l] = template;
						formulas.add( derivedValue.getExpression() );
						formulaAliases.add( derivedValue.getAlias( factory.getDialect(), null ) );
						formulasLazy.add( lazy );
					}
					else {
						org.hibernate.metamodel.spi.relational.Column col = org.hibernate.metamodel.spi.relational.Column.class.cast( valueBinding.getValue() );
						String colName = col.getColumnName().getText( factory.getDialect() );
						colnos[l] = columns.size(); //before add :-)
						formnos[l] = -1;
						columns.add( colName );
						cols[l] = colName;
						aliases.add(
								col.getAlias(
										factory.getDialect(),
										col.getTable()
								)
						);
						columnsLazy.add( lazy );
						columnSelectables.add( ! attributeBinding.isBackRef() );

						readers[l] =
								col.getReadFragment() == null ?
										col.getColumnName().getText( factory.getDialect() ) :
										col.getReadFragment();
						String readerTemplate = getTemplateFromColumn( col, factory );
						readerTemplates[l] = readerTemplate;
						columnReaderTemplates.add( readerTemplate );
					}
					l++;
				}
			}
			propColumns.add( cols );
			propColumnReaders.add( readers );
			propColumnReaderTemplates.add( readerTemplates );
			templates.add( forms );
			propColumnNumbers.add( colnos );
			propFormulaNumbers.add( formnos );

			CascadeStyle cascadeStyle = null;
			if ( attributeBinding.isCascadeable() ) {
				if ( attributeBinding.getAttribute().isSingular() ) {
					cascadeStyle = ( (Cascadeable) attributeBinding ).getCascadeStyle();
				}
				else {
					PluralAttributeElementBinding pluralAttributeElementBinding =
							( (PluralAttributeBinding) attributeBinding ).getPluralAttributeElementBinding();
					cascadeStyle = ( (Cascadeable) pluralAttributeElementBinding).getCascadeStyle();
				}
			}
			if ( cascadeStyle == null ) {
				cascadeStyle = CascadeStyles.NONE;
			}
			cascades.add( cascadeStyle );

			if ( attributeBinding instanceof Fetchable ) {
				joinedFetchesList.add( ( (Fetchable) attributeBinding ).getFetchMode() );
			}
			else {
				joinedFetchesList.add( FetchMode.SELECT );
			}
		}

		subclassColumnClosure = ArrayHelper.toStringArray( columns );
		subclassColumnAliasClosure = ArrayHelper.toStringArray( aliases );
		subclassColumnLazyClosure = ArrayHelper.toBooleanArray( columnsLazy );
		subclassColumnSelectableClosure = ArrayHelper.toBooleanArray( columnSelectables );
		subclassColumnReaderTemplateClosure = ArrayHelper.toStringArray( columnReaderTemplates );

		subclassFormulaClosure = ArrayHelper.toStringArray( formulas );
		subclassFormulaTemplateClosure = ArrayHelper.toStringArray( formulaTemplates );
		subclassFormulaAliasClosure = ArrayHelper.toStringArray( formulaAliases );
		subclassFormulaLazyClosure = ArrayHelper.toBooleanArray( formulasLazy );

		subclassPropertyNameClosure = ArrayHelper.toStringArray( names );
		subclassPropertySubclassNameClosure = ArrayHelper.toStringArray( classes );
		subclassPropertyTypeClosure = ArrayHelper.toTypeArray( types );
		subclassPropertyNullabilityClosure = ArrayHelper.toBooleanArray( propNullables );
		subclassPropertyFormulaTemplateClosure = ArrayHelper.to2DStringArray( templates );
		subclassPropertyColumnNameClosure = ArrayHelper.to2DStringArray( propColumns );
		subclassPropertyColumnReaderClosure = ArrayHelper.to2DStringArray( propColumnReaders );
		subclassPropertyColumnReaderTemplateClosure = ArrayHelper.to2DStringArray( propColumnReaderTemplates );
		subclassPropertyColumnNumberClosure = ArrayHelper.to2DIntArray( propColumnNumbers );
		subclassPropertyFormulaNumberClosure = ArrayHelper.to2DIntArray( propFormulaNumbers );

		subclassPropertyCascadeStyleClosure = cascades.toArray( new CascadeStyle[ cascades.size() ] );
		subclassPropertyFetchModeClosure = joinedFetchesList.toArray( new FetchMode[ joinedFetchesList.size() ] );

		propertyDefinedOnSubclass = ArrayHelper.toBooleanArray( definedBySubclass );

		List<FilterConfiguration> filterDefaultConditions = new ArrayList<FilterConfiguration>();
		for ( FilterDefinition filterDefinition : entityBinding.getFilterDefinitions() ) {
			filterDefaultConditions.add(new FilterConfiguration(filterDefinition.getFilterName(), 
						filterDefinition.getDefaultFilterCondition(), true, null, null, null));
		}
		filterHelper = new FilterHelper( filterDefaultConditions, factory);

		temporaryIdTableName = null;
		temporaryIdTableDDL = null;

		this.cacheEntryHelper = buildCacheEntryHelper();
	}

	protected static String getTemplateFromString(String string, SessionFactoryImplementor factory) {
		return string == null ?
				null :
				Template.renderWhereStringTemplate( string, factory.getDialect(), factory.getSqlFunctionRegistry() );
	}

	public String getTemplateFromColumn(org.hibernate.metamodel.spi.relational.Column column, SessionFactoryImplementor factory) {
		String templateString;
		if ( column.getReadFragment() != null ) {
			templateString = getTemplateFromString( column.getReadFragment(), factory );
		}
		else {
			String columnName = column.getColumnName().getText( factory.getDialect() );
			templateString = Template.TEMPLATE + '.' + columnName;
		}
		return templateString;
	}

	protected String generateLazySelectString() {

		if ( !entityMetamodel.hasLazyProperties() ) {
			return null;
		}

		HashSet tableNumbers = new HashSet();
		ArrayList columnNumbers = new ArrayList();
		ArrayList formulaNumbers = new ArrayList();
		for ( int i = 0; i < lazyPropertyNames.length; i++ ) {
			// all this only really needs to consider properties
			// of this class, not its subclasses, but since we
			// are reusing code used for sequential selects, we
			// use the subclass closure
			int propertyNumber = getSubclassPropertyIndex( lazyPropertyNames[i] );

			int tableNumber = getSubclassPropertyTableNumber( propertyNumber );
			tableNumbers.add(  tableNumber );

			int[] colNumbers = subclassPropertyColumnNumberClosure[propertyNumber];
			for ( int j = 0; j < colNumbers.length; j++ ) {
				if ( colNumbers[j]!=-1 ) {
					columnNumbers.add( colNumbers[j] );
				}
			}
			int[] formNumbers = subclassPropertyFormulaNumberClosure[propertyNumber];
			for ( int j = 0; j < formNumbers.length; j++ ) {
				if ( formNumbers[j]!=-1 ) {
					formulaNumbers.add( formNumbers[j] );
				}
			}
		}

		if ( columnNumbers.size()==0 && formulaNumbers.size()==0 ) {
			// only one-to-one is lazy fetched
			return null;
		}

		return renderSelect( ArrayHelper.toIntArray( tableNumbers ),
				ArrayHelper.toIntArray( columnNumbers ),
				ArrayHelper.toIntArray( formulaNumbers ) );

	}
	@Override
	public Object initializeLazyProperty(String fieldName, Object entity, SessionImplementor session)
			throws HibernateException {
		return lazyPropertyInitializerDelegater.initializeLazyProperty( fieldName, entity, session );

	}

	public boolean isBatchable() {
		return optimisticLockStyle() == OptimisticLockStyle.NONE
				|| ( !isVersioned() && optimisticLockStyle() == OptimisticLockStyle.VERSION )
				|| getFactory().getSettings().isJdbcBatchVersionedData();
	}

	public Serializable[] getQuerySpaces() {
		return getPropertySpaces();
	}

	protected Set getLazyProperties() {
		return lazyProperties;
	}

	public boolean isBatchLoadable() {
		return batchSize > 1;
	}

	public String[] getIdentifierColumnNames() {
		return rootTableKeyColumnNames;
	}

	public String[] getIdentifierColumnReaders() {
		return rootTableKeyColumnReaders;
	}

	public String[] getIdentifierColumnReaderTemplates() {
		return rootTableKeyColumnReaderTemplates;
	}

	protected int getIdentifierColumnSpan() {
		return identifierColumnSpan;
	}

	protected String[] getIdentifierAliases() {
		return identifierAliases;
	}

	public String getVersionColumnName() {
		return versionColumnName;
	}

	protected String getVersionedTableName() {
		return getTableName( 0 );
	}

	protected boolean[] getSubclassColumnLazyiness() {
		return subclassColumnLazyClosure;
	}

	protected boolean[] getSubclassFormulaLazyiness() {
		return subclassFormulaLazyClosure;
	}

	/**
	 * We can't immediately add to the cache if we have formulas
	 * which must be evaluated, or if we have the possibility of
	 * two concurrent updates to the same item being merged on
	 * the database. This can happen if (a) the item is not
	 * versioned and either (b) we have dynamic update enabled
	 * or (c) we have multiple tables holding the state of the
	 * item.
	 */
	public boolean isCacheInvalidationRequired() {
		return hasFormulaProperties() ||
				( !isVersioned() && ( entityMetamodel.isDynamicUpdate() || getTableSpan() > 1 ) );
	}

	public boolean isLazyPropertiesCacheable() {
		return isLazyPropertiesCacheable;
	}

	public String selectFragment(String alias, String suffix) {
		return identifierSelectFragment( alias, suffix ) +
				propertySelectFragment( alias, suffix, false );
	}

	public String[] getIdentifierAliases(String suffix) {
		// NOTE: this assumes something about how propertySelectFragment is implemented by the subclass!
		// was toUnqotedAliasStrings( getIdentiferColumnNames() ) before - now tried
		// to remove that unqoting and missing aliases..
		return new Alias( suffix ).toAliasStrings( getIdentifierAliases() );
	}

	public String[] getPropertyAliases(String suffix, int i) {
		// NOTE: this assumes something about how propertySelectFragment is implemented by the subclass!
		return new Alias( suffix ).toUnquotedAliasStrings( propertyColumnAliases[i] );
	}

	public String getDiscriminatorAlias(String suffix) {
		// NOTE: this assumes something about how propertySelectFragment is implemented by the subclass!
		// was toUnqotedAliasStrings( getdiscriminatorColumnName() ) before - now tried
		// to remove that unqoting and missing aliases..
		return entityMetamodel.hasSubclasses() ?
				new Alias( suffix ).toAliasString( getDiscriminatorAlias() ) :
				null;
	}

	public String identifierSelectFragment(String name, String suffix) {
		return new SelectFragment()
				.setSuffix( suffix )
				.addColumns( name, getIdentifierColumnNames(), getIdentifierAliases() )
				.toFragmentString()
				.substring( 2 ); //strip leading ", "
	}


	public String propertySelectFragment(String tableAlias, String suffix, boolean allProperties) {
		return propertySelectFragmentFragment( tableAlias, suffix, allProperties ).toFragmentString();
	}

	public SelectFragment propertySelectFragmentFragment(
			String tableAlias,
			String suffix,
			boolean allProperties) {
		SelectFragment select = new SelectFragment()
				.setSuffix( suffix )
				.setUsedAliases( getIdentifierAliases() );

		int[] columnTableNumbers = getSubclassColumnTableNumberClosure();
		String[] columnAliases = getSubclassColumnAliasClosure();
		String[] columnReaderTemplates = getSubclassColumnReaderTemplateClosure();
		for ( int i = 0; i < getSubclassColumnClosure().length; i++ ) {
			boolean selectable = ( allProperties || !subclassColumnLazyClosure[i] ) &&
				!isSubclassTableSequentialSelect( columnTableNumbers[i] ) &&
				subclassColumnSelectableClosure[i];
			if ( selectable ) {
				String subalias = generateTableAlias( tableAlias, columnTableNumbers[i] );
				select.addColumnTemplate( subalias, columnReaderTemplates[i], columnAliases[i] );
			}
		}

		int[] formulaTableNumbers = getSubclassFormulaTableNumberClosure();
		String[] formulaTemplates = getSubclassFormulaTemplateClosure();
		String[] formulaAliases = getSubclassFormulaAliasClosure();
		for ( int i = 0; i < getSubclassFormulaTemplateClosure().length; i++ ) {
			boolean selectable = ( allProperties || !subclassFormulaLazyClosure[i] )
				&& !isSubclassTableSequentialSelect( formulaTableNumbers[i] );
			if ( selectable ) {
				String subalias = generateTableAlias( tableAlias, formulaTableNumbers[i] );
				select.addFormula( subalias, formulaTemplates[i], formulaAliases[i] );
			}
		}

		if ( entityMetamodel.hasSubclasses() ) {
			addDiscriminatorToSelect( select, tableAlias, suffix );
		}

		if ( hasRowId() ) {
			select.addColumn( tableAlias, rowIdName, ROWID_ALIAS );
		}

		return select;
	}

	public Object[] getDatabaseSnapshot(Serializable id, SessionImplementor session)
			throws HibernateException {

		if ( LOG.isTraceEnabled() ) {
			LOG.tracev( "Getting current persistent state for: {0}", MessageHelper.infoString( this, id, getFactory() ) );
		}

		try {
			PreparedStatement ps = session.getTransactionCoordinator()
					.getJdbcCoordinator()
					.getStatementPreparer()
					.prepareStatement( getSQLSnapshotSelectString() );
			try {
				getIdentifierType().nullSafeSet( ps, id, 1, session );
				//if ( isVersioned() ) getVersionType().nullSafeSet( ps, version, getIdentifierColumnSpan()+1, session );
				ResultSet rs = ps.executeQuery();
				try {
					//if there is no resulting row, return null
					if ( !rs.next() ) {
						return null;
					}
					//otherwise return the "hydrated" state (ie. associations are not resolved)
					Type[] types = getPropertyTypes();
					Object[] values = new Object[types.length];
					boolean[] includeProperty = getPropertyUpdateability();
					for ( int i = 0; i < types.length; i++ ) {
						if ( includeProperty[i] ) {
							values[i] = types[i].hydrate( rs, getPropertyAliases( "", i ), session, null ); //null owner ok??
						}
					}
					return values;
				}
				finally {
					rs.close();
				}
			}
			finally {
				ps.close();
			}
		}
		catch ( SQLException e ) {
			throw getFactory().getSQLExceptionHelper().convert(
					e,
					"could not retrieve snapshot: " + MessageHelper.infoString( this, id, getFactory() ),
			        getSQLSnapshotSelectString()
			);
		}

	}

	@Override
	public Serializable getIdByUniqueKey(Serializable key, String uniquePropertyName, SessionImplementor session) throws HibernateException {
		if ( LOG.isTraceEnabled() ) {
			LOG.tracef(
					"resolving unique key [%s] to identifier for entity [%s]",
					key,
					getEntityName()
			);
		}

		int propertyIndex = getSubclassPropertyIndex( uniquePropertyName );
		if ( propertyIndex < 0 ) {
			throw new HibernateException(
					"Could not determine Type for property [" + uniquePropertyName + "] on entity [" + getEntityName() + "]"
			);
		}
		Type propertyType = getSubclassPropertyType( propertyIndex );

		try {
			PreparedStatement ps = session.getTransactionCoordinator()
					.getJdbcCoordinator()
					.getStatementPreparer()
					.prepareStatement( generateIdByUniqueKeySelectString( uniquePropertyName ) );
			try {
				propertyType.nullSafeSet( ps, key, 1, session );
				ResultSet rs = ps.executeQuery();
				try {
					//if there is no resulting row, return null
					if ( !rs.next() ) {
						return null;
					}
					return (Serializable) getIdentifierType().nullSafeGet( rs, getIdentifierAliases(), session, null );
				}
				finally {
					rs.close();
				}
			}
			finally {
				ps.close();
			}
		}
		catch ( SQLException e ) {
			throw getFactory().getSQLExceptionHelper().convert(
					e,
					String.format(
							"could not resolve unique property [%s] to identifier for entity [%s]",
							uniquePropertyName,
							getEntityName()
					),
					getSQLSnapshotSelectString()
			);
		}

	}

	protected String generateIdByUniqueKeySelectString(String uniquePropertyName) {
		Select select = new Select( getFactory().getDialect() );

		if ( getFactory().getSettings().isCommentsEnabled() ) {
			select.setComment( "resolve id by unique property [" + getEntityName() + "." + uniquePropertyName + "]" );
		}

		final String rooAlias = getRootAlias();

		select.setFromClause( fromTableFragment( rooAlias ) + fromJoinFragment( rooAlias, true, false ) );

		SelectFragment selectFragment = new SelectFragment();
		selectFragment.addColumns( rooAlias, getIdentifierColumnNames(), getIdentifierAliases() );
		select.setSelectClause( selectFragment );

		StringBuilder whereClauseBuffer = new StringBuilder();
		final int uniquePropertyIndex = getSubclassPropertyIndex( uniquePropertyName );
		final String uniquePropertyTableAlias = generateTableAlias(
				rooAlias,
				getSubclassPropertyTableNumber( uniquePropertyIndex )
		);
		String sep = "";
		for ( String columnTemplate : getSubclassPropertyColumnReaderTemplateClosure()[uniquePropertyIndex] ) {
			if ( columnTemplate == null ) {
				continue;
			}
			final String columnReference = StringHelper.replace( columnTemplate, Template.TEMPLATE, uniquePropertyTableAlias );
			whereClauseBuffer.append( sep ).append( columnReference ).append( "=?" );
			sep = " and ";
		}
		for ( String formulaTemplate : getSubclassPropertyFormulaTemplateClosure()[uniquePropertyIndex] ) {
			if ( formulaTemplate == null ) {
				continue;
			}
			final String formulaReference = StringHelper.replace( formulaTemplate, Template.TEMPLATE, uniquePropertyTableAlias );
			whereClauseBuffer.append( sep ).append( formulaReference ).append( "=?" );
			sep = " and ";
		}
		whereClauseBuffer.append( whereJoinFragment( rooAlias, true, false ) );

		select.setWhereClause( whereClauseBuffer.toString() );

		return select.setOuterJoins( "", "" ).toStatementString();
	}


	/**
	 * Generate the SQL that selects the version number by id
	 */
	protected String generateSelectVersionString() {
		SimpleSelect select = new SimpleSelect( getFactory().getDialect() )
				.setTableName( getVersionedTableName() );
		if ( isVersioned() ) {
			select.addColumn( versionColumnName );
		}
		else {
			select.addColumns( rootTableKeyColumnNames );
		}
		if ( getFactory().getSettings().isCommentsEnabled() ) {
			select.setComment( "get version " + getEntityName() );
		}
		return select.addCondition( rootTableKeyColumnNames, "=?" ).toStatementString();
	}

	public boolean[] getPropertyUniqueness() {
		return propertyUniqueness;
	}

	protected String generateInsertGeneratedValuesSelectString() {
		return generateGeneratedValuesSelectString( getPropertyInsertGenerationInclusions() );
	}

	protected String generateUpdateGeneratedValuesSelectString() {
		return generateGeneratedValuesSelectString( getPropertyUpdateGenerationInclusions() );
	}

	private String generateGeneratedValuesSelectString(ValueInclusion[] inclusions) {
		Select select = new Select( getFactory().getDialect() );

		if ( getFactory().getSettings().isCommentsEnabled() ) {
			select.setComment( "get generated state " + getEntityName() );
		}

		String[] aliasedIdColumns = StringHelper.qualify( getRootAlias(), getIdentifierColumnNames() );

		// Here we render the select column list based on the properties defined as being generated.
		// For partial component generation, we currently just re-select the whole component
		// rather than trying to handle the individual generated portions.
		String selectClause = concretePropertySelectFragment( getRootAlias(), inclusions );
		selectClause = selectClause.substring( 2 );

		String fromClause = fromTableFragment( getRootAlias() ) +
				fromJoinFragment( getRootAlias(), true, false );

		String whereClause = new StringBuilder()
			.append( StringHelper.join( "=? and ", aliasedIdColumns ) )
			.append( "=?" )
			.append( whereJoinFragment( getRootAlias(), true, false ) )
			.toString();

		return select.setSelectClause( selectClause )
				.setFromClause( fromClause )
				.setOuterJoins( "", "" )
				.setWhereClause( whereClause )
				.toStatementString();
	}

	protected static interface InclusionChecker {
		public boolean includeProperty(int propertyNumber);
	}

	protected String concretePropertySelectFragment(String alias, final ValueInclusion[] inclusions) {
		return concretePropertySelectFragment(
				alias,
				new InclusionChecker() {
					// TODO : currently we really do not handle ValueInclusion.PARTIAL...
					// ValueInclusion.PARTIAL would indicate parts of a component need to
					// be included in the select; currently we then just render the entire
					// component into the select clause in that case.
					public boolean includeProperty(int propertyNumber) {
						return inclusions[propertyNumber] != ValueInclusion.NONE;
					}
				}
		);
	}

	protected String concretePropertySelectFragment(String alias, final boolean[] includeProperty) {
		return concretePropertySelectFragment(
				alias,
				new InclusionChecker() {
					public boolean includeProperty(int propertyNumber) {
						return includeProperty[propertyNumber];
					}
				}
		);
	}

	protected String concretePropertySelectFragment(String alias, InclusionChecker inclusionChecker) {
		int propertyCount = getPropertyNames().length;
		int[] propertyTableNumbers = getPropertyTableNumbersInSelect();
		SelectFragment frag = new SelectFragment();
		for ( int i = 0; i < propertyCount; i++ ) {
			if ( inclusionChecker.includeProperty( i ) ) {
				frag.addColumnTemplates(
						generateTableAlias( alias, propertyTableNumbers[i] ),
						propertyColumnReaderTemplates[i],
						propertyColumnAliases[i]
				);
				frag.addFormulas(
						generateTableAlias( alias, propertyTableNumbers[i] ),
						propertyColumnFormulaTemplates[i],
						propertyColumnAliases[i]
				);
			}
		}
		return frag.toFragmentString();
	}

	protected String generateSnapshotSelectString() {

		//TODO: should we use SELECT .. FOR UPDATE?

		Select select = new Select( getFactory().getDialect() );

		if ( getFactory().getSettings().isCommentsEnabled() ) {
			select.setComment( "get current state " + getEntityName() );
		}

		String[] aliasedIdColumns = StringHelper.qualify( getRootAlias(), getIdentifierColumnNames() );
		String selectClause = StringHelper.join( ", ", aliasedIdColumns ) +
				concretePropertySelectFragment( getRootAlias(), getPropertyUpdateability() );

		String fromClause = fromTableFragment( getRootAlias() ) +
				fromJoinFragment( getRootAlias(), true, false );

		String whereClause = new StringBuilder()
			.append( StringHelper.join( "=? and ",
					aliasedIdColumns ) )
			.append( "=?" )
			.append( whereJoinFragment( getRootAlias(), true, false ) )
			.toString();

		/*if ( isVersioned() ) {
			where.append(" and ")
				.append( getVersionColumnName() )
				.append("=?");
		}*/

		return select.setSelectClause( selectClause )
				.setFromClause( fromClause )
				.setOuterJoins( "", "" )
				.setWhereClause( whereClause )
				.toStatementString();
	}

	public Object forceVersionIncrement(Serializable id, Object currentVersion, SessionImplementor session) {
		if ( !isVersioned() ) {
			throw new AssertionFailure( "cannot force version increment on non-versioned entity" );
		}

		if ( isVersionPropertyGenerated() ) {
			// the difficulty here is exactly what do we update in order to
			// force the version to be incremented in the db...
			throw new HibernateException( "LockMode.FORCE is currently not supported for generated version properties" );
		}

		Object nextVersion = getVersionType().next( currentVersion, session );
		if ( LOG.isTraceEnabled() ) {
			LOG.trace(
					"Forcing version increment [" + MessageHelper.infoString( this, id, getFactory() ) + "; "
							+ getVersionType().toLoggableString( currentVersion, getFactory() ) + " -> "
							+ getVersionType().toLoggableString( nextVersion, getFactory() ) + "]"
			);
		}

		// todo : cache this sql...
		String versionIncrementString = generateVersionIncrementUpdateString();
		PreparedStatement st = null;
		try {
			st = session.getTransactionCoordinator()
					.getJdbcCoordinator()
					.getStatementPreparer()
					.prepareStatement( versionIncrementString, false );
			try {
				getVersionType().nullSafeSet( st, nextVersion, 1, session );
				getIdentifierType().nullSafeSet( st, id, 2, session );
				getVersionType().nullSafeSet( st, currentVersion, 2 + getIdentifierColumnSpan(), session );
				int rows = st.executeUpdate();
				if ( rows != 1 ) {
					throw new StaleObjectStateException( getEntityName(), id );
				}
			}
			finally {
				st.close();
			}
		}
		catch ( SQLException sqle ) {
			throw getFactory().getSQLExceptionHelper().convert(
					sqle,
					"could not retrieve version: " +
					MessageHelper.infoString( this, id, getFactory() ),
					getVersionSelectString()
				);
		}

		return nextVersion;
	}

	private String generateVersionIncrementUpdateString() {
		Update update = new Update( getFactory().getDialect() );
		update.setTableName( getTableName( 0 ) );
		if ( getFactory().getSettings().isCommentsEnabled() ) {
			update.setComment( "forced version increment" );
		}
		update.addColumn( getVersionColumnName() );
		update.addPrimaryKeyColumns( getIdentifierColumnNames() );
		update.setVersionColumnName( getVersionColumnName() );
		return update.toStatementString();
	}

	/**
	 * Retrieve the version number
	 */
	public Object getCurrentVersion(Serializable id, SessionImplementor session) throws HibernateException {

		if ( LOG.isTraceEnabled() ) {
			LOG.tracev( "Getting version: {0}", MessageHelper.infoString( this, id, getFactory() ) );
		}

		try {
			PreparedStatement st = session.getTransactionCoordinator()
					.getJdbcCoordinator()
					.getStatementPreparer()
					.prepareStatement( getVersionSelectString() );
			try {
				getIdentifierType().nullSafeSet( st, id, 1, session );
				ResultSet rs = st.executeQuery();
				try {
					if ( !rs.next() ) {
						return null;
					}
					if ( !isVersioned() ) {
						return this;
					}
					return getVersionType().nullSafeGet( rs, getVersionColumnName(), session, null );
				}
				finally {
					rs.close();
				}
			}
			finally {
				st.close();
			}
		}
		catch ( SQLException e ) {
			throw getFactory().getSQLExceptionHelper().convert(
					e,
					"could not retrieve version: " + MessageHelper.infoString( this, id, getFactory() ),
					getVersionSelectString()
			);
		}
	}

	protected void initLockers() {
		lockers.put( LockMode.READ, generateLocker( LockMode.READ ) );
		lockers.put( LockMode.UPGRADE, generateLocker( LockMode.UPGRADE ) );
		lockers.put( LockMode.UPGRADE_NOWAIT, generateLocker( LockMode.UPGRADE_NOWAIT ) );
		lockers.put( LockMode.FORCE, generateLocker( LockMode.FORCE ) );
		lockers.put( LockMode.PESSIMISTIC_READ, generateLocker( LockMode.PESSIMISTIC_READ ) );
		lockers.put( LockMode.PESSIMISTIC_WRITE, generateLocker( LockMode.PESSIMISTIC_WRITE ) );
		lockers.put( LockMode.PESSIMISTIC_FORCE_INCREMENT, generateLocker( LockMode.PESSIMISTIC_FORCE_INCREMENT ) );
		lockers.put( LockMode.OPTIMISTIC, generateLocker( LockMode.OPTIMISTIC ) );
		lockers.put( LockMode.OPTIMISTIC_FORCE_INCREMENT, generateLocker( LockMode.OPTIMISTIC_FORCE_INCREMENT ) );
	}

	protected LockingStrategy generateLocker(LockMode lockMode) {
		return factory.getDialect().getLockingStrategy( this, lockMode );
	}

	private LockingStrategy getLocker(LockMode lockMode) {
		return ( LockingStrategy ) lockers.get( lockMode );
	}

	public void lock(
			Serializable id,
	        Object version,
	        Object object,
	        LockMode lockMode,
	        SessionImplementor session) throws HibernateException {
		getLocker( lockMode ).lock( id, version, object, LockOptions.WAIT_FOREVER, session );
	}

	public void lock(
			Serializable id,
	        Object version,
	        Object object,
	        LockOptions lockOptions,
	        SessionImplementor session) throws HibernateException {
		getLocker( lockOptions.getLockMode() ).lock( id, version, object, lockOptions.getTimeOut(), session );
	}

	public String getRootTableName() {
		return getSubclassTableName( 0 );
	}

	public String getRootTableAlias(String drivingAlias) {
		return drivingAlias;
	}

	public String[] getRootTableIdentifierColumnNames() {
		return getRootTableKeyColumnNames();
	}

	public String[] toColumns(String alias, String propertyName) throws QueryException {
		return propertyMapping.toColumns( alias, propertyName );
	}

	public String[] toColumns(String propertyName) throws QueryException {
		return propertyMapping.getColumnNames( propertyName );
	}

	public Type toType(String propertyName) throws QueryException {
		return propertyMapping.toType( propertyName );
	}

	public String[] getPropertyColumnNames(String propertyName) {
		return propertyMapping.getColumnNames( propertyName );
	}

	/**
	 * Warning:
	 * When there are duplicated property names in the subclasses
	 * of the class, this method may return the wrong table
	 * number for the duplicated subclass property (note that
	 * SingleTableEntityPersister defines an overloaded form
	 * which takes the entity name.
	 */
	public int getSubclassPropertyTableNumber(String propertyPath) {
		String rootPropertyName = StringHelper.root(propertyPath);
		Type type = propertyMapping.toType(rootPropertyName);
		if ( type.isAssociationType() ) {
			AssociationType assocType = ( AssociationType ) type;
			if ( assocType.useLHSPrimaryKey() ) {
				// performance op to avoid the array search
				return 0;
			}
			else if ( type.isCollectionType() ) {
				// properly handle property-ref-based associations
				rootPropertyName = assocType.getLHSPropertyName();
			}
		}
		//Enable for HHH-440, which we don't like:
		/*if ( type.isComponentType() && !propertyName.equals(rootPropertyName) ) {
			String unrooted = StringHelper.unroot(propertyName);
			int idx = ArrayHelper.indexOf( getSubclassColumnClosure(), unrooted );
			if ( idx != -1 ) {
				return getSubclassColumnTableNumberClosure()[idx];
			}
		}*/
		int index = ArrayHelper.indexOf( getSubclassPropertyNameClosure(), rootPropertyName); //TODO: optimize this better!
		return index==-1 ? 0 : getSubclassPropertyTableNumber(index);
	}

	public Declarer getSubclassPropertyDeclarer(String propertyPath) {
		int tableIndex = getSubclassPropertyTableNumber( propertyPath );
		if ( tableIndex == 0 ) {
			return Declarer.CLASS;
		}
		else if ( isClassOrSuperclassTable( tableIndex ) ) {
			return Declarer.SUPERCLASS;
		}
		else {
			return Declarer.SUBCLASS;
		}
	}

	private DiscriminatorMetadata discriminatorMetadata;

	public DiscriminatorMetadata getTypeDiscriminatorMetadata() {
		if ( discriminatorMetadata == null ) {
			discriminatorMetadata = buildTypeDiscriminatorMetadata();
		}
		return discriminatorMetadata;
	}

	private DiscriminatorMetadata buildTypeDiscriminatorMetadata() {
		return new DiscriminatorMetadata() {
			public String getSqlFragment(String sqlQualificationAlias) {
				return toColumns( sqlQualificationAlias, ENTITY_CLASS )[0];
			}

			public Type getResolutionType() {
				return new DiscriminatorType( getDiscriminatorType(), AbstractEntityPersister.this );
			}
		};
	}

	public static String generateTableAlias(String rootAlias, int tableNumber) {
		if ( tableNumber == 0 ) {
			return rootAlias;
		}
		StringBuilder buf = new StringBuilder().append( rootAlias );
		if ( !rootAlias.endsWith( "_" ) ) {
			buf.append( '_' );
		}
		return buf.append( tableNumber ).append( '_' ).toString();
	}

	public String[] toColumns(String name, final int i) {
		final String alias = generateTableAlias( name, getSubclassPropertyTableNumber( i ) );
		String[] cols = getSubclassPropertyColumnNames( i );
		String[] templates = getSubclassPropertyFormulaTemplateClosure()[i];
		String[] result = new String[cols.length];
		for ( int j = 0; j < cols.length; j++ ) {
			if ( cols[j] == null ) {
				result[j] = StringHelper.replace( templates[j], Template.TEMPLATE, alias );
			}
			else {
				result[j] = StringHelper.qualify( alias, cols[j] );
			}
		}
		return result;
	}

	private int getSubclassPropertyIndex(String propertyName) {
		return ArrayHelper.indexOf(subclassPropertyNameClosure, propertyName);
	}

	protected String[] getPropertySubclassNames() {
		return propertySubclassNames;
	}

	public String[] getPropertyColumnNames(int i) {
		return propertyColumnNames[i];
	}

	public String[] getPropertyColumnWriters(int i) {
		return propertyColumnWriters[i];
	}

	protected int getPropertyColumnSpan(int i) {
		return propertyColumnSpans[i];
	}

	protected boolean hasFormulaProperties() {
		return hasFormulaProperties;
	}

	public FetchMode getFetchMode(int i) {
		return subclassPropertyFetchModeClosure[i];
	}

	public CascadeStyle getCascadeStyle(int i) {
		return subclassPropertyCascadeStyleClosure[i];
	}

	public Type getSubclassPropertyType(int i) {
		return subclassPropertyTypeClosure[i];
	}

	public String getSubclassPropertyName(int i) {
		return subclassPropertyNameClosure[i];
	}

	public int countSubclassProperties() {
		return subclassPropertyTypeClosure.length;
	}

	public String[] getSubclassPropertyColumnNames(int i) {
		return subclassPropertyColumnNameClosure[i];
	}

	public boolean isDefinedOnSubclass(int i) {
		return propertyDefinedOnSubclass[i];
	}

	@Override
	public String[][] getSubclassPropertyFormulaTemplateClosure() {
		return subclassPropertyFormulaTemplateClosure;
	}

	protected Type[] getSubclassPropertyTypeClosure() {
		return subclassPropertyTypeClosure;
	}

	protected String[][] getSubclassPropertyColumnNameClosure() {
		return subclassPropertyColumnNameClosure;
	}

	public String[][] getSubclassPropertyColumnReaderClosure() {
		return subclassPropertyColumnReaderClosure;
	}

	public String[][] getSubclassPropertyColumnReaderTemplateClosure() {
		return subclassPropertyColumnReaderTemplateClosure;
	}

	protected String[] getSubclassPropertyNameClosure() {
		return subclassPropertyNameClosure;
	}

	protected String[] getSubclassPropertySubclassNameClosure() {
		return subclassPropertySubclassNameClosure;
	}

	protected String[] getSubclassColumnClosure() {
		return subclassColumnClosure;
	}

	protected String[] getSubclassColumnAliasClosure() {
		return subclassColumnAliasClosure;
	}

	public String[] getSubclassColumnReaderTemplateClosure() {
		return subclassColumnReaderTemplateClosure;
	}

	protected String[] getSubclassFormulaClosure() {
		return subclassFormulaClosure;
	}

	protected String[] getSubclassFormulaTemplateClosure() {
		return subclassFormulaTemplateClosure;
	}

	protected String[] getSubclassFormulaAliasClosure() {
		return subclassFormulaAliasClosure;
	}

	public String[] getSubclassPropertyColumnAliases(String propertyName, String suffix) {
		String rawAliases[] = ( String[] ) subclassPropertyAliases.get( propertyName );

		if ( rawAliases == null ) {
			return null;
		}

		String result[] = new String[rawAliases.length];
		for ( int i = 0; i < rawAliases.length; i++ ) {
			result[i] = new Alias( suffix ).toUnquotedAliasString( rawAliases[i] );
		}
		return result;
	}

	public String[] getSubclassPropertyColumnNames(String propertyName) {
		//TODO: should we allow suffixes on these ?
		return ( String[] ) subclassPropertyColumnNames.get( propertyName );
	}



	//This is really ugly, but necessary:
	/**
	 * Must be called by subclasses, at the end of their constructors
	 */
	protected void initSubclassPropertyAliasesMap(PersistentClass model) throws MappingException {

		// ALIASES
		internalInitSubclassPropertyAliasesMap( null, model.getSubclassPropertyClosureIterator() );

		// aliases for identifier ( alias.id ); skip if the entity defines a non-id property named 'id'
		if ( ! entityMetamodel.hasNonIdentifierPropertyNamedId() ) {
			subclassPropertyAliases.put( ENTITY_ID, getIdentifierAliases() );
			subclassPropertyColumnNames.put( ENTITY_ID, getIdentifierColumnNames() );
		}

		// aliases named identifier ( alias.idname )
		if ( hasIdentifierProperty() ) {
			subclassPropertyAliases.put( getIdentifierPropertyName(), getIdentifierAliases() );
			subclassPropertyColumnNames.put( getIdentifierPropertyName(), getIdentifierColumnNames() );
		}

		// aliases for composite-id's
		if ( getIdentifierType().isComponentType() ) {
			// Fetch embedded identifiers propertynames from the "virtual" identifier component
			CompositeType componentId = ( CompositeType ) getIdentifierType();
			String[] idPropertyNames = componentId.getPropertyNames();
			String[] idAliases = getIdentifierAliases();
			String[] idColumnNames = getIdentifierColumnNames();

			for ( int i = 0; i < idPropertyNames.length; i++ ) {
				if ( entityMetamodel.hasNonIdentifierPropertyNamedId() ) {
					subclassPropertyAliases.put(
							ENTITY_ID + "." + idPropertyNames[i],
							new String[] { idAliases[i] }
					);
					subclassPropertyColumnNames.put(
							ENTITY_ID + "." + getIdentifierPropertyName() + "." + idPropertyNames[i],
							new String[] { idColumnNames[i] }
					);
				}
//				if (hasIdentifierProperty() && !ENTITY_ID.equals( getIdentifierPropertyName() ) ) {
				if ( hasIdentifierProperty() ) {
					subclassPropertyAliases.put(
							getIdentifierPropertyName() + "." + idPropertyNames[i],
							new String[] { idAliases[i] }
					);
					subclassPropertyColumnNames.put(
							getIdentifierPropertyName() + "." + idPropertyNames[i],
							new String[] { idColumnNames[i] }
					);
				}
				else {
					// embedded composite ids ( alias.idname1, alias.idname2 )
					subclassPropertyAliases.put( idPropertyNames[i], new String[] { idAliases[i] } );
					subclassPropertyColumnNames.put( idPropertyNames[i],  new String[] { idColumnNames[i] } );
				}
			}
		}

		if ( entityMetamodel.isPolymorphic() ) {
			subclassPropertyAliases.put( ENTITY_CLASS, new String[] { getDiscriminatorAlias() } );
			subclassPropertyColumnNames.put( ENTITY_CLASS, new String[] { getDiscriminatorColumnName() } );
		}

	}

	/**
	 * Must be called by subclasses, at the end of their constructors
	 */
	protected void initSubclassPropertyAliasesMap(EntityBinding entityBinding) throws MappingException {

		// ALIASES

		// TODO: Fix when subclasses are working (HHH-6337)
		internalInitSubclassPropertyAliasesMap( null, entityBinding.getSubEntityAttributeBindingClosure() );

		// aliases for identifier ( alias.id ); skip if the entity defines a non-id property named 'id'
		if ( ! entityMetamodel.hasNonIdentifierPropertyNamedId() ) {
			subclassPropertyAliases.put( ENTITY_ID, getIdentifierAliases() );
			subclassPropertyColumnNames.put( ENTITY_ID, getIdentifierColumnNames() );
		}

		// aliases named identifier ( alias.idname )
		if ( hasIdentifierProperty() ) {
			subclassPropertyAliases.put( getIdentifierPropertyName(), getIdentifierAliases() );
			subclassPropertyColumnNames.put( getIdentifierPropertyName(), getIdentifierColumnNames() );
		}

		// aliases for composite-id's
		if ( getIdentifierType().isComponentType() ) {
			// Fetch embedded identifiers propertynames from the "virtual" identifier component
			CompositeType componentId = ( CompositeType ) getIdentifierType();
			String[] idPropertyNames = componentId.getPropertyNames();
			String[] idAliases = getIdentifierAliases();
			String[] idColumnNames = getIdentifierColumnNames();

			for ( int i = 0; i < idPropertyNames.length; i++ ) {
				if ( entityMetamodel.hasNonIdentifierPropertyNamedId() ) {
					subclassPropertyAliases.put(
							ENTITY_ID + "." + idPropertyNames[i],
							new String[] { idAliases[i] }
					);
					subclassPropertyColumnNames.put(
							ENTITY_ID + "." + getIdentifierPropertyName() + "." + idPropertyNames[i],
							new String[] { idColumnNames[i] }
					);
				}
//				if (hasIdentifierProperty() && !ENTITY_ID.equals( getIdentifierPropertyName() ) ) {
				if ( hasIdentifierProperty() ) {
					subclassPropertyAliases.put(
							getIdentifierPropertyName() + "." + idPropertyNames[i],
							new String[] { idAliases[i] }
					);
					subclassPropertyColumnNames.put(
							getIdentifierPropertyName() + "." + idPropertyNames[i],
							new String[] { idColumnNames[i] }
					);
				}
				else {
					// embedded composite ids ( alias.idname1, alias.idname2 )
					subclassPropertyAliases.put( idPropertyNames[i], new String[] { idAliases[i] } );
					subclassPropertyColumnNames.put( idPropertyNames[i],  new String[] { idColumnNames[i] } );
				}
			}
		}

		if ( entityMetamodel.isPolymorphic() ) {
			subclassPropertyAliases.put( ENTITY_CLASS, new String[] { getDiscriminatorAlias() } );
			subclassPropertyColumnNames.put( ENTITY_CLASS, new String[] { getDiscriminatorColumnName() } );
		}

	}

	private void internalInitSubclassPropertyAliasesMap(String path, Iterator propertyIterator) {
		while ( propertyIterator.hasNext() ) {

			Property prop = ( Property ) propertyIterator.next();
			String propname = path == null ? prop.getName() : path + "." + prop.getName();
			if ( prop.isComposite() ) {
				Component component = ( Component ) prop.getValue();
				Iterator compProps = component.getPropertyIterator();
				internalInitSubclassPropertyAliasesMap( propname, compProps );
			}
			else {
				String[] aliases = new String[prop.getColumnSpan()];
				String[] cols = new String[prop.getColumnSpan()];
				Iterator colIter = prop.getColumnIterator();
				int l = 0;
				while ( colIter.hasNext() ) {
					Selectable thing = ( Selectable ) colIter.next();
					aliases[l] = thing.getAlias( getFactory().getDialect(), prop.getValue().getTable() );
					cols[l] = thing.getText( getFactory().getDialect() ); // TODO: skip formulas?
					l++;
				}

				subclassPropertyAliases.put( propname, aliases );
				subclassPropertyColumnNames.put( propname, cols );
			}
		}

	}

	private void internalInitSubclassPropertyAliasesMap(String path, Iterable<AttributeBinding> attributeBindings) {
		for ( AttributeBinding prop : attributeBindings ) {
			if ( prop.getContainer().seekEntityBinding().getHierarchyDetails().getEntityIdentifier().isIdentifierAttributeBinding( prop ) ) {
				// ID propertie aliases are dealt with elsewhere.
				continue;
			}
			if ( ! prop.getAttribute().isSingular() ) {
				// skip plural attributes
				continue;
			}
			SingularAttributeBinding singularProp = (SingularAttributeBinding) prop;
			String propname = path == null ? prop.getAttribute().getName() : path + "." + prop.getAttribute().getName();
			if ( prop instanceof CompositeAttributeBinding ) {
				CompositeAttributeBinding component = (CompositeAttributeBinding) prop;
				internalInitSubclassPropertyAliasesMap( propname, component.attributeBindings() );
			}
			else {
				int span = singularProp.getRelationalValueBindings().size();
				String[] aliases = new String[span];
				String[] cols = new String[span];
				int l = 0;
				for ( RelationalValueBinding relationalValueBinding : singularProp.getRelationalValueBindings() ) {
					aliases[l] = relationalValueBinding.getValue().getAlias(
							getFactory().getDialect(),
							relationalValueBinding.getValue().getTable()
					);
					if ( relationalValueBinding.isDerived() ) {
						cols[l] = ( (DerivedValue) relationalValueBinding.getValue() ).getExpression(); // TODO: skip formulas?
					}
					else {
						cols[l] =
								( (org.hibernate.metamodel.spi.relational.Column) relationalValueBinding.getValue() )
										.getColumnName().getText( getFactory().getDialect() );
					}
					l++;
				}

				subclassPropertyAliases.put( propname, aliases );
				subclassPropertyColumnNames.put( propname, cols );
			}
		}

	}

	public Object loadByUniqueKey(
			String propertyName,
			Object uniqueKey,
			SessionImplementor session) throws HibernateException {
		return getAppropriateUniqueKeyLoader( propertyName, session ).loadByUniqueKey( session, uniqueKey );
	}

	private EntityLoader getAppropriateUniqueKeyLoader(String propertyName, SessionImplementor session) {
		final boolean useStaticLoader = !session.getLoadQueryInfluencers().hasEnabledFilters()
				&& !session.getLoadQueryInfluencers().hasEnabledFetchProfiles()
				&& propertyName.indexOf('.')<0; //ugly little workaround for fact that createUniqueKeyLoaders() does not handle component properties

		if ( useStaticLoader ) {
			return ( EntityLoader ) uniqueKeyLoaders.get( propertyName );
		}
		else {
			return createUniqueKeyLoader(
					propertyMapping.toType( propertyName ),
					propertyMapping.toColumns( propertyName ),
					session.getLoadQueryInfluencers()
			);
		}
	}

	public int getPropertyIndex(String propertyName) {
		return entityMetamodel.getPropertyIndex(propertyName);
	}

	protected void createUniqueKeyLoaders() throws MappingException {
		Type[] propertyTypes = getPropertyTypes();
		String[] propertyNames = getPropertyNames();
		for ( int i = 0; i < entityMetamodel.getPropertySpan(); i++ ) {
			if ( propertyUniqueness[i] ) {
				//don't need filters for the static loaders
				uniqueKeyLoaders.put(
						propertyNames[i],
						createUniqueKeyLoader(
								propertyTypes[i],
								getPropertyColumnNames( i ),
								LoadQueryInfluencers.NONE
						)
				);
				//TODO: create uk loaders for component properties
			}
		}
	}

	private EntityLoader createUniqueKeyLoader(
			Type uniqueKeyType,
			String[] columns,
			LoadQueryInfluencers loadQueryInfluencers) {
		if ( uniqueKeyType.isEntityType() ) {
			String className = ( ( EntityType ) uniqueKeyType ).getAssociatedEntityName();
			uniqueKeyType = getFactory().getEntityPersister( className ).getIdentifierType();
		}
		return new EntityLoader(
				this,
				columns,
				uniqueKeyType,
				1,
				LockMode.NONE,
				getFactory(),
				loadQueryInfluencers
		);
	}

	protected String getSQLWhereString(String alias) {
		return StringHelper.replace( sqlWhereStringTemplate, Template.TEMPLATE, alias );
	}

	protected boolean hasWhere() {
		return sqlWhereString != null;
	}

	private void initOrdinaryPropertyPaths(Mapping mapping) throws MappingException {
		for ( int i = 0; i < getSubclassPropertyNameClosure().length; i++ ) {
			propertyMapping.initPropertyPaths( getSubclassPropertyNameClosure()[i],
					getSubclassPropertyTypeClosure()[i],
					getSubclassPropertyColumnNameClosure()[i],
					getSubclassPropertyColumnReaderClosure()[i],
					getSubclassPropertyColumnReaderTemplateClosure()[i],
					getSubclassPropertyFormulaTemplateClosure()[i],
					mapping );
		}
	}

	private void initIdentifierPropertyPaths(Mapping mapping) throws MappingException {
		String idProp = getIdentifierPropertyName();
		if ( idProp != null ) {
			propertyMapping.initPropertyPaths( idProp, getIdentifierType(), getIdentifierColumnNames(),
					getIdentifierColumnReaders(), getIdentifierColumnReaderTemplates(), null, mapping );
		}
		if ( entityMetamodel.getIdentifierProperty().isEmbedded() ) {
			propertyMapping.initPropertyPaths( null, getIdentifierType(), getIdentifierColumnNames(),
					getIdentifierColumnReaders(), getIdentifierColumnReaderTemplates(), null, mapping );
		}
		if ( ! entityMetamodel.hasNonIdentifierPropertyNamedId() ) {
			propertyMapping.initPropertyPaths( ENTITY_ID, getIdentifierType(), getIdentifierColumnNames(),
					getIdentifierColumnReaders(), getIdentifierColumnReaderTemplates(), null, mapping );
		}
	}

	private void initDiscriminatorPropertyPath(Mapping mapping) throws MappingException {
		propertyMapping.initPropertyPaths( ENTITY_CLASS,
				getDiscriminatorType(),
				new String[]{getDiscriminatorColumnName()},
				new String[]{getDiscriminatorColumnReaders()},
				new String[]{getDiscriminatorColumnReaderTemplate()},
				new String[]{getDiscriminatorFormulaTemplate()},
				getFactory() );
	}

	protected void initPropertyPaths(Mapping mapping) throws MappingException {
		initOrdinaryPropertyPaths(mapping);
		initOrdinaryPropertyPaths(mapping); //do two passes, for collection property-ref!
		initIdentifierPropertyPaths(mapping);
		if ( entityMetamodel.isPolymorphic() ) {
			initDiscriminatorPropertyPath( mapping );
		}
	}

	protected UniqueEntityLoader createEntityLoader(
			LockMode lockMode,
			LoadQueryInfluencers loadQueryInfluencers) throws MappingException {
		//TODO: disable batch loading if lockMode > READ?
		return BatchingEntityLoaderBuilder.getBuilder( getFactory() )
				.buildLoader( this, batchSize, lockMode, getFactory(), loadQueryInfluencers );
	}

	protected UniqueEntityLoader createEntityLoader(
			LockOptions lockOptions,
			LoadQueryInfluencers loadQueryInfluencers) throws MappingException {
		//TODO: disable batch loading if lockMode > READ?
		return BatchingEntityLoaderBuilder.getBuilder( getFactory() )
				.buildLoader( this, batchSize, lockOptions, getFactory(), loadQueryInfluencers );
	}

	protected UniqueEntityLoader createEntityLoader(LockMode lockMode) throws MappingException {
		return createEntityLoader( lockMode, LoadQueryInfluencers.NONE );
	}

	protected boolean check(int rows, Serializable id, int tableNumber, Expectation expectation, PreparedStatement statement) throws HibernateException {
		try {
			expectation.verifyOutcome( rows, statement, -1 );
		}
		catch( StaleStateException e ) {
			if ( !isNullableTable( tableNumber ) ) {
				if ( getFactory().getStatistics().isStatisticsEnabled() ) {
					getFactory().getStatisticsImplementor()
							.optimisticFailure( getEntityName() );
				}
				throw new StaleObjectStateException( getEntityName(), id );
			}
			return false;
		}
		catch( TooManyRowsAffectedException e ) {
			throw new HibernateException(
					"Duplicate identifier in table for: " +
					MessageHelper.infoString( this, id, getFactory() )
			);
		}
		catch ( Throwable t ) {
			return false;
		}
		return true;
	}

	protected String generateUpdateString(boolean[] includeProperty, int j, boolean useRowId) {
		return generateUpdateString( includeProperty, j, null, useRowId );
	}

	/**
	 * Generate the SQL that updates a row by id (and version)
	 */
	protected String generateUpdateString(final boolean[] includeProperty,
										  final int j,
										  final Object[] oldFields,
										  final boolean useRowId) {

		Update update = new Update( getFactory().getDialect() ).setTableName( getTableName( j ) );

		// select the correct row by either pk or rowid
		if ( useRowId ) {
			update.addPrimaryKeyColumns( new String[]{rowIdName} ); //TODO: eventually, rowIdName[j]
		}
		else {
			update.addPrimaryKeyColumns( getKeyColumns( j ) );
		}

		boolean hasColumns = false;
		for ( int i = 0; i < entityMetamodel.getPropertySpan(); i++ ) {
			if ( includeProperty[i] && isPropertyOfTable( i, j ) 
					&& !lobProperties.contains( i ) ) {
				// this is a property of the table, which we are updating
				update.addColumns( getPropertyColumnNames(i),
						propertyColumnUpdateable[i], propertyColumnWriters[i] );
				hasColumns = hasColumns || getPropertyColumnSpan( i ) > 0;
			}
		}
		
		// HHH-4635
		// Oracle expects all Lob properties to be last in inserts
		// and updates.  Insert them at the end.
		for ( int i : lobProperties ) {
			if ( includeProperty[i] && isPropertyOfTable( i, j ) ) {
				// this property belongs on the table and is to be inserted
				update.addColumns( getPropertyColumnNames(i),
						propertyColumnUpdateable[i], propertyColumnWriters[i] );
				hasColumns = true;
			}
		}

		if ( j == 0 && isVersioned() && entityMetamodel.getOptimisticLockStyle() == OptimisticLockStyle.VERSION ) {
			// this is the root (versioned) table, and we are using version-based
			// optimistic locking;  if we are not updating the version, also don't
			// check it (unless this is a "generated" version column)!
			if ( checkVersion( includeProperty ) ) {
				update.setVersionColumnName( getVersionColumnName() );
				hasColumns = true;
			}
		}
		else if ( isAllOrDirtyOptLocking() && oldFields != null ) {
			// we are using "all" or "dirty" property-based optimistic locking

			boolean[] includeInWhere = entityMetamodel.getOptimisticLockStyle() == OptimisticLockStyle.ALL
					? getPropertyUpdateability() //optimistic-lock="all", include all updatable properties
					: includeProperty; 			 //optimistic-lock="dirty", include all properties we are updating this time

			boolean[] versionability = getPropertyVersionability();
			Type[] types = getPropertyTypes();
			for ( int i = 0; i < entityMetamodel.getPropertySpan(); i++ ) {
				boolean include = includeInWhere[i] &&
						isPropertyOfTable( i, j ) &&
						versionability[i];
				if ( include ) {
					// this property belongs to the table, and it is not specifically
					// excluded from optimistic locking by optimistic-lock="false"
					String[] propertyColumnNames = getPropertyColumnNames( i );
					String[] propertyColumnWriters = getPropertyColumnWriters( i );
					boolean[] propertyNullness = types[i].toColumnNullness( oldFields[i], getFactory() );
					for ( int k=0; k<propertyNullness.length; k++ ) {
						if ( propertyNullness[k] ) {
							update.addWhereColumn( propertyColumnNames[k], "=" + propertyColumnWriters[k] );
						}
						else {
							update.addWhereColumn( propertyColumnNames[k], " is null" );
						}
					}
				}
			}

		}

		if ( getFactory().getSettings().isCommentsEnabled() ) {
			update.setComment( "update " + getEntityName() );
		}

		return hasColumns ? update.toStatementString() : null;
	}

	private boolean checkVersion(final boolean[] includeProperty) {
        return includeProperty[ getVersionProperty() ] ||
				entityMetamodel.getPropertyUpdateGenerationInclusions()[ getVersionProperty() ] != ValueInclusion.NONE;
	}

	protected String generateInsertString(boolean[] includeProperty, int j) {
		return generateInsertString( false, includeProperty, j );
	}

	protected String generateInsertString(boolean identityInsert, boolean[] includeProperty) {
		return generateInsertString( identityInsert, includeProperty, 0 );
	}

	/**
	 * Generate the SQL that inserts a row
	 */
	protected String generateInsertString(boolean identityInsert,
			boolean[] includeProperty, int j) {

		// todo : remove the identityInsert param and variations;
		//   identity-insert strings are now generated from generateIdentityInsertString()

		Insert insert = new Insert( getFactory().getDialect() )
				.setTableName( getTableName( j ) );

		// add normal properties
		for ( int i = 0; i < entityMetamodel.getPropertySpan(); i++ ) {
			
			if ( includeProperty[i] && isPropertyOfTable( i, j )
					&& !lobProperties.contains( i ) ) {
				// this property belongs on the table and is to be inserted
				insert.addColumns( getPropertyColumnNames(i),
						propertyColumnInsertable[i],
						propertyColumnWriters[i] );
			}
		}

		// add the discriminator
		if ( j == 0 ) {
			addDiscriminatorToInsert( insert );
		}

		// add the primary key
		if ( j == 0 && identityInsert ) {
			insert.addIdentityColumn( getKeyColumns( 0 )[0] );
		}
		else {
			insert.addColumns( getKeyColumns( j ) );
		}

		if ( getFactory().getSettings().isCommentsEnabled() ) {
			insert.setComment( "insert " + getEntityName() );
		}
		
		// HHH-4635
		// Oracle expects all Lob properties to be last in inserts
		// and updates.  Insert them at the end.
		for ( int i : lobProperties ) {
			if ( includeProperty[i] && isPropertyOfTable( i, j ) ) {
				// this property belongs on the table and is to be inserted
				insert.addColumns( getPropertyColumnNames(i),
						propertyColumnInsertable[i],
						propertyColumnWriters[i] );
			}
		}

		String result = insert.toStatementString();

		// append the SQL to return the generated identifier
		if ( j == 0 && identityInsert && useInsertSelectIdentity() ) { //TODO: suck into Insert
			result = getFactory().getDialect().appendIdentitySelectToInsert( result );
		}

		return result;
	}

	/**
	 * Used to generate an insery statement against the root table in the
	 * case of identifier generation strategies where the insert statement
	 * executions actually generates the identifier value.
	 *
	 * @param includeProperty indices of the properties to include in the
	 * insert statement.
	 * @return The insert SQL statement string
	 */
	protected String generateIdentityInsertString(boolean[] includeProperty) {
		Insert insert = identityDelegate.prepareIdentifierGeneratingInsert();
		insert.setTableName( getTableName( 0 ) );

		// add normal properties
		for ( int i = 0; i < entityMetamodel.getPropertySpan(); i++ ) {
			if ( includeProperty[i] && isPropertyOfTable( i, 0 ) ) {
				// this property belongs on the table and is to be inserted
				insert.addColumns( getPropertyColumnNames(i), propertyColumnInsertable[i], propertyColumnWriters[i] );
			}
		}

		// add the discriminator
		addDiscriminatorToInsert( insert );

		// delegate already handles PK columns

		if ( getFactory().getSettings().isCommentsEnabled() ) {
			insert.setComment( "insert " + getEntityName() );
		}

		return insert.toStatementString();
	}

	/**
	 * Generate the SQL that deletes a row by id (and version)
	 */
	protected String generateDeleteString(int j) {
		Delete delete = new Delete()
				.setTableName( getTableName( j ) )
				.addPrimaryKeyColumns( getKeyColumns( j ) );
		if ( j == 0 ) {
			delete.setVersionColumnName( getVersionColumnName() );
		}
		if ( getFactory().getSettings().isCommentsEnabled() ) {
			delete.setComment( "delete " + getEntityName() );
		}
		return delete.toStatementString();
	}

	protected int dehydrate(
			Serializable id,
			Object[] fields,
			boolean[] includeProperty,
			boolean[][] includeColumns,
			int j,
			PreparedStatement st,
			SessionImplementor session,
			boolean isUpdate) throws HibernateException, SQLException {
		return dehydrate( id, fields, null, includeProperty, includeColumns, j, st, session, 1, isUpdate );
	}

	/**
	 * Marshall the fields of a persistent instance to a prepared statement
	 */
	protected int dehydrate(
			final Serializable id,
	        final Object[] fields,
	        final Object rowId,
	        final boolean[] includeProperty,
	        final boolean[][] includeColumns,
	        final int j,
	        final PreparedStatement ps,
	        final SessionImplementor session,
	        int index,
	        boolean isUpdate ) throws SQLException, HibernateException {

		if ( LOG.isTraceEnabled() ) {
			LOG.tracev( "Dehydrating entity: {0}", MessageHelper.infoString( this, id, getFactory() ) );
		}

		for ( int i = 0; i < entityMetamodel.getPropertySpan(); i++ ) {
			if ( includeProperty[i] && isPropertyOfTable( i, j )
					&& !lobProperties.contains( i )) {
				getPropertyTypes()[i].nullSafeSet( ps, fields[i], index, includeColumns[i], session );
				index += ArrayHelper.countTrue( includeColumns[i] ); //TODO:  this is kinda slow...
			}
		}
		
		if ( !isUpdate ) {
			index += dehydrateId( id, rowId, ps, session, index );
		}
		
		// HHH-4635
		// Oracle expects all Lob properties to be last in inserts
		// and updates.  Insert them at the end.
		for ( int i : lobProperties ) {
			if ( includeProperty[i] && isPropertyOfTable( i, j ) ) {
				getPropertyTypes()[i].nullSafeSet( ps, fields[i], index, includeColumns[i], session );
				index += ArrayHelper.countTrue( includeColumns[i] ); //TODO:  this is kinda slow...
			}
		}
		
		if ( isUpdate ) {
			index += dehydrateId( id, rowId, ps, session, index );
		}

		return index;

	}
	
	private int dehydrateId( 
			final Serializable id,
			final Object rowId,
			final PreparedStatement ps,
	        final SessionImplementor session,
			int index ) throws SQLException {
		if ( rowId != null ) {
			ps.setObject( index, rowId );
			return 1;
		} else if ( id != null ) {
			getIdentifierType().nullSafeSet( ps, id, index, session );
			return getIdentifierColumnSpan();
		}
		return 0;
	}

	/**
	 * Unmarshall the fields of a persistent instance from a result set,
	 * without resolving associations or collections. Question: should
	 * this really be here, or should it be sent back to Loader?
	 */
	public Object[] hydrate(
			final ResultSet rs,
	        final Serializable id,
	        final Object object,
	        final Loadable rootLoadable,
	        final String[][] suffixedPropertyColumns,
	        final boolean allProperties,
	        final SessionImplementor session) throws SQLException, HibernateException {

		if ( LOG.isTraceEnabled() ) {
			LOG.tracev( "Hydrating entity: {0}", MessageHelper.infoString( this, id, getFactory() ) );
		}

		final AbstractEntityPersister rootPersister = (AbstractEntityPersister) rootLoadable;

		final boolean hasDeferred = rootPersister.hasSequentialSelect();
		PreparedStatement sequentialSelect = null;
		ResultSet sequentialResultSet = null;
		boolean sequentialSelectEmpty = false;
		try {

			if ( hasDeferred ) {
				final String sql = rootPersister.getSequentialSelect( getEntityName() );
				if ( sql != null ) {
					//TODO: I am not so sure about the exception handling in this bit!
					sequentialSelect = session.getTransactionCoordinator()
							.getJdbcCoordinator()
							.getStatementPreparer()
							.prepareStatement( sql );
					rootPersister.getIdentifierType().nullSafeSet( sequentialSelect, id, 1, session );
					sequentialResultSet = sequentialSelect.executeQuery();
					if ( !sequentialResultSet.next() ) {
						// TODO: Deal with the "optional" attribute in the <join> mapping;
						// this code assumes that optional defaults to "true" because it
						// doesn't actually seem to work in the fetch="join" code
						//
						// Note that actual proper handling of optional-ality here is actually
						// more involved than this patch assumes.  Remember that we might have
						// multiple <join/> mappings associated with a single entity.  Really
						// a couple of things need to happen to properly handle optional here:
						//  1) First and foremost, when handling multiple <join/>s, we really
						//      should be using the entity root table as the driving table;
						//      another option here would be to choose some non-optional joined
						//      table to use as the driving table.  In all likelihood, just using
						//      the root table is much simplier
						//  2) Need to add the FK columns corresponding to each joined table
						//      to the generated select list; these would then be used when
						//      iterating the result set to determine whether all non-optional
						//      data is present
						// My initial thoughts on the best way to deal with this would be
						// to introduce a new SequentialSelect abstraction that actually gets
						// generated in the persisters (ok, SingleTable...) and utilized here.
						// It would encapsulated all this required optional-ality checking...
						sequentialSelectEmpty = true;
					}
				}
			}

			final String[] propNames = getPropertyNames();
			final Type[] types = getPropertyTypes();
			final Object[] values = new Object[types.length];
			final boolean[] laziness = getPropertyLaziness();
			final String[] propSubclassNames = getSubclassPropertySubclassNameClosure();

			for ( int i = 0; i < types.length; i++ ) {
				if ( !propertySelectable[i] ) {
					values[i] = BackrefPropertyAccessor.UNKNOWN;
				}
				else if ( allProperties || !laziness[i] ) {
					//decide which ResultSet to get the property value from:
					final boolean propertyIsDeferred = hasDeferred &&
							rootPersister.isSubclassPropertyDeferred( propNames[i], propSubclassNames[i] );
					if ( propertyIsDeferred && sequentialSelectEmpty ) {
						values[i] = null;
					}
					else {
						final ResultSet propertyResultSet = propertyIsDeferred ? sequentialResultSet : rs;
						final String[] cols = propertyIsDeferred ? propertyColumnAliases[i] : suffixedPropertyColumns[i];
						values[i] = types[i].hydrate( propertyResultSet, cols, session, object );
					}
				}
				else {
					values[i] = LazyPropertyInitializer.UNFETCHED_PROPERTY;
				}
			}

			if ( sequentialResultSet != null ) {
				sequentialResultSet.close();
			}

			return values;

		}
		finally {
			if ( sequentialSelect != null ) {
				sequentialSelect.close();
			}
		}
	}

	protected boolean useInsertSelectIdentity() {
		return !useGetGeneratedKeys() && getFactory().getDialect().supportsInsertSelectIdentity();
	}

	protected boolean useGetGeneratedKeys() {
		return getFactory().getSettings().isGetGeneratedKeysEnabled();
	}

	protected String getSequentialSelect(String entityName) {
		throw new UnsupportedOperationException("no sequential selects");
	}

	/**
	 * Perform an SQL INSERT, and then retrieve a generated identifier.
	 * <p/>
	 * This form is used for PostInsertIdentifierGenerator-style ids (IDENTITY,
	 * select, etc).
	 */
	protected Serializable insert(
			final Object[] fields,
	        final boolean[] notNull,
	        String sql,
	        final Object object,
	        final SessionImplementor session) throws HibernateException {

		if ( LOG.isTraceEnabled() ) {
			LOG.tracev( "Inserting entity: {0} (native id)", getEntityName() );
			if ( isVersioned() ) {
				LOG.tracev( "Version: {0}", Versioning.getVersion( fields, this ) );
			}
		}

		Binder binder = new Binder() {
			public void bindValues(PreparedStatement ps) throws SQLException {
				dehydrate( null, fields, notNull, propertyColumnInsertable, 0, ps, session, false );
			}
			public Object getEntity() {
				return object;
			}
		};

		return identityDelegate.performInsert( sql, session, binder );
	}

	private ValueHolder<String> identitySelectStringValue = new ValueHolder<String>(
			new ValueHolder.DeferredInitializer<String>() {
				@Override
				public String initialize() {
					return getFactory().getDialect().getIdentitySelectString(
							getTableName( 0 ),
							getKeyColumns( 0 )[0],
							getIdentifierType().sqlTypes( getFactory() )[0]
					);
				}
			}
	);
	@Override
	public String getIdentitySelectString() {
		return identitySelectStringValue.getValue();
	}
	@Override
	public String getSelectByUniqueKeyString(String propertyName) {
		return new SimpleSelect( getFactory().getDialect() )
			.setTableName( getTableName(0) )
			.addColumns( getKeyColumns(0) )
			.addCondition( getPropertyColumnNames(propertyName), "=?" )
			.toStatementString();
	}

	private BasicBatchKey inserBatchKey;

	/**
	 * Perform an SQL INSERT.
	 * <p/>
	 * This for is used for all non-root tables as well as the root table
	 * in cases where the identifier value is known before the insert occurs.
	 */
	protected void insert(
			final Serializable id,
	        final Object[] fields,
	        final boolean[] notNull,
	        final int j,
	        final String sql,
	        final Object object,
	        final SessionImplementor session) throws HibernateException {

		if ( isInverseTable( j ) ) {
			return;
		}

		//note: it is conceptually possible that a UserType could map null to
		//	  a non-null value, so the following is arguable:
		if ( isNullableTable( j ) && isAllNull( fields, j ) ) {
			return;
		}

		if ( LOG.isTraceEnabled() ) {
			LOG.tracev( "Inserting entity: {0}", MessageHelper.infoString( this, id, getFactory() ) );
			if ( j == 0 && isVersioned() ) {
				LOG.tracev( "Version: {0}", Versioning.getVersion( fields, this ) );
			}
		}

		// TODO : shouldn't inserts be Expectations.NONE?
		final Expectation expectation = Expectations.appropriateExpectation( insertResultCheckStyles[j] );
		// we can't batch joined inserts, *especially* not if it is an identity insert;
		// nor can we batch statements where the expectation is based on an output param
		final boolean useBatch = j == 0 && expectation.canBeBatched();
		if ( useBatch && inserBatchKey == null ) {
			inserBatchKey = new BasicBatchKey(
					getEntityName() + "#INSERT",
					expectation
			);
		}
		final boolean callable = isInsertCallable( j );

		try {
			// Render the SQL query
			final PreparedStatement insert;
			if ( useBatch ) {
				insert = session.getTransactionCoordinator()
						.getJdbcCoordinator()
						.getBatch( inserBatchKey )
						.getBatchStatement( sql, callable );
			}
			else {
				insert = session.getTransactionCoordinator()
						.getJdbcCoordinator()
						.getStatementPreparer()
						.prepareStatement( sql, callable );
			}

			try {
				int index = 1;
				index += expectation.prepare( insert );

				// Write the values of fields onto the prepared statement - we MUST use the state at the time the
				// insert was issued (cos of foreign key constraints). Not necessarily the object's current state

				dehydrate( id, fields, null, notNull, propertyColumnInsertable, j, insert, session, index, false );

				if ( useBatch ) {
					session.getTransactionCoordinator().getJdbcCoordinator().getBatch( inserBatchKey ).addToBatch();
				}
				else {
					expectation.verifyOutcome( insert.executeUpdate(), insert, -1 );
				}

			}
			catch ( SQLException e ) {
				if ( useBatch ) {
					session.getTransactionCoordinator().getJdbcCoordinator().abortBatch();
				}
				throw e;
			}
			finally {
				if ( !useBatch ) {
					insert.close();
				}
			}
		}
		catch ( SQLException e ) {
			throw getFactory().getSQLExceptionHelper().convert(
					e,
					"could not insert: " + MessageHelper.infoString( this ),
					sql
			);
		}

	}

	/**
	 * Perform an SQL UPDATE or SQL INSERT
	 */
	protected void updateOrInsert(
			final Serializable id,
	        final Object[] fields,
	        final Object[] oldFields,
	        final Object rowId,
	        final boolean[] includeProperty,
	        final int j,
	        final Object oldVersion,
	        final Object object,
	        final String sql,
	        final SessionImplementor session) throws HibernateException {

		if ( !isInverseTable( j ) ) {

			final boolean isRowToUpdate;
			if ( isNullableTable( j ) && oldFields != null && isAllNull( oldFields, j ) ) {
				//don't bother trying to update, we know there is no row there yet
				isRowToUpdate = false;
			}
			else if ( isNullableTable( j ) && isAllNull( fields, j ) ) {
				//if all fields are null, we might need to delete existing row
				isRowToUpdate = true;
				delete( id, oldVersion, j, object, getSQLDeleteStrings()[j], session, null );
			}
			else {
				//there is probably a row there, so try to update
				//if no rows were updated, we will find out
				isRowToUpdate = update( id, fields, oldFields, rowId, includeProperty, j, oldVersion, object, sql, session );
			}

			if ( !isRowToUpdate && !isAllNull( fields, j ) ) {
				// assume that the row was not there since it previously had only null
				// values, so do an INSERT instead
				//TODO: does not respect dynamic-insert
				insert( id, fields, getPropertyInsertability(), j, getSQLInsertStrings()[j], object, session );
			}

		}

	}

	private BasicBatchKey updateBatchKey;

	protected boolean update(
			final Serializable id,
	        final Object[] fields,
	        final Object[] oldFields,
	        final Object rowId,
	        final boolean[] includeProperty,
	        final int j,
	        final Object oldVersion,
	        final Object object,
	        final String sql,
	        final SessionImplementor session) throws HibernateException {

		final Expectation expectation = Expectations.appropriateExpectation( updateResultCheckStyles[j] );
		final boolean useBatch = j == 0 && expectation.canBeBatched() && isBatchable(); //note: updates to joined tables can't be batched...
		if ( useBatch && updateBatchKey == null ) {
			updateBatchKey = new BasicBatchKey(
					getEntityName() + "#UPDATE",
					expectation
			);
		}
		final boolean callable = isUpdateCallable( j );
		final boolean useVersion = j == 0 && isVersioned();

		if ( LOG.isTraceEnabled() ) {
			LOG.tracev( "Updating entity: {0}", MessageHelper.infoString( this, id, getFactory() ) );
			if ( useVersion ) {
				LOG.tracev( "Existing version: {0} -> New version:{1}", oldVersion, fields[getVersionProperty()] );
			}
		}

		try {
			int index = 1; // starting index
			final PreparedStatement update;
			if ( useBatch ) {
				update = session.getTransactionCoordinator()
						.getJdbcCoordinator()
						.getBatch( updateBatchKey )
						.getBatchStatement( sql, callable );
			}
			else {
				update = session.getTransactionCoordinator()
						.getJdbcCoordinator()
						.getStatementPreparer()
						.prepareStatement( sql, callable );
			}

			try {
				index+= expectation.prepare( update );

				//Now write the values of fields onto the prepared statement
				index = dehydrate( id, fields, rowId, includeProperty, propertyColumnUpdateable, j, update, session, index, true );

				// Write any appropriate versioning conditional parameters
				if ( useVersion && entityMetamodel.getOptimisticLockStyle() == OptimisticLockStyle.VERSION ) {
					if ( checkVersion( includeProperty ) ) {
						getVersionType().nullSafeSet( update, oldVersion, index, session );
					}
				}
				else if ( isAllOrDirtyOptLocking() && oldFields != null ) {
					boolean[] versionability = getPropertyVersionability(); //TODO: is this really necessary????
					boolean[] includeOldField = entityMetamodel.getOptimisticLockStyle() == OptimisticLockStyle.ALL
							? getPropertyUpdateability()
							: includeProperty;
					Type[] types = getPropertyTypes();
					for ( int i = 0; i < entityMetamodel.getPropertySpan(); i++ ) {
						boolean include = includeOldField[i] &&
								isPropertyOfTable( i, j ) &&
								versionability[i]; //TODO: is this really necessary????
						if ( include ) {
							boolean[] settable = types[i].toColumnNullness( oldFields[i], getFactory() );
							types[i].nullSafeSet(
									update,
									oldFields[i],
									index,
									settable,
									session
								);
							index += ArrayHelper.countTrue(settable);
						}
					}
				}

				if ( useBatch ) {
					session.getTransactionCoordinator().getJdbcCoordinator().getBatch( updateBatchKey ).addToBatch();
					return true;
				}
				else {
					return check( update.executeUpdate(), id, j, expectation, update );
				}

			}
			catch ( SQLException e ) {
				if ( useBatch ) {
					session.getTransactionCoordinator().getJdbcCoordinator().abortBatch();
				}
				throw e;
			}
			finally {
				if ( !useBatch ) {
					update.close();
				}
			}

		}
		catch ( SQLException e ) {
			throw getFactory().getSQLExceptionHelper().convert(
					e,
					"could not update: " + MessageHelper.infoString( this, id, getFactory() ),
					sql
				);
		}
	}

	private BasicBatchKey deleteBatchKey;

	/**
	 * Perform an SQL DELETE
	 */
	protected void delete(
			final Serializable id,
			final Object version,
			final int j,
			final Object object,
			final String sql,
			final SessionImplementor session,
			final Object[] loadedState) throws HibernateException {

		if ( isInverseTable( j ) ) {
			return;
		}

		final boolean useVersion = j == 0 && isVersioned();
		final boolean callable = isDeleteCallable( j );
		final Expectation expectation = Expectations.appropriateExpectation( deleteResultCheckStyles[j] );
		final boolean useBatch = j == 0 && isBatchable() && expectation.canBeBatched();
		if ( useBatch && deleteBatchKey == null ) {
			deleteBatchKey = new BasicBatchKey(
					getEntityName() + "#DELETE",
					expectation
			);
		}

		if ( LOG.isTraceEnabled() ) {
			LOG.tracev( "Deleting entity: {0}", MessageHelper.infoString( this, id, getFactory() ) );
			if ( useVersion ) {
				LOG.tracev( "Version: {0}", version );
			}
		}

		if ( isTableCascadeDeleteEnabled( j ) ) {
			if ( LOG.isTraceEnabled() ) {
				LOG.tracev( "Delete handled by foreign key constraint: {0}", getTableName( j ) );
			}
			return; //EARLY EXIT!
		}

		try {
			//Render the SQL query
			PreparedStatement delete;
			int index = 1;
			if ( useBatch ) {
				delete = session.getTransactionCoordinator()
						.getJdbcCoordinator()
						.getBatch( deleteBatchKey )
						.getBatchStatement( sql, callable );
			}
			else {
				delete = session.getTransactionCoordinator()
						.getJdbcCoordinator()
						.getStatementPreparer()
						.prepareStatement( sql, callable );
			}

			try {

				index += expectation.prepare( delete );

				// Do the key. The key is immutable so we can use the _current_ object state - not necessarily
				// the state at the time the delete was issued
				getIdentifierType().nullSafeSet( delete, id, index, session );
				index += getIdentifierColumnSpan();

				// We should use the _current_ object state (ie. after any updates that occurred during flush)

				if ( useVersion ) {
					getVersionType().nullSafeSet( delete, version, index, session );
				}
				else if ( isAllOrDirtyOptLocking() && loadedState != null ) {
					boolean[] versionability = getPropertyVersionability();
					Type[] types = getPropertyTypes();
					for ( int i = 0; i < entityMetamodel.getPropertySpan(); i++ ) {
						if ( isPropertyOfTable( i, j ) && versionability[i] ) {
							// this property belongs to the table and it is not specifically
							// excluded from optimistic locking by optimistic-lock="false"
							boolean[] settable = types[i].toColumnNullness( loadedState[i], getFactory() );
							types[i].nullSafeSet( delete, loadedState[i], index, settable, session );
							index += ArrayHelper.countTrue( settable );
						}
					}
				}

				if ( useBatch ) {
					session.getTransactionCoordinator().getJdbcCoordinator().getBatch( deleteBatchKey ).addToBatch();
				}
				else {
					check( delete.executeUpdate(), id, j, expectation, delete );
				}

			}
			catch ( SQLException sqle ) {
				if ( useBatch ) {
					session.getTransactionCoordinator().getJdbcCoordinator().abortBatch();
				}
				throw sqle;
			}
			finally {
				if ( !useBatch ) {
					delete.close();
				}
			}

		}
		catch ( SQLException sqle ) {
			throw getFactory().getSQLExceptionHelper().convert(
					sqle,
					"could not delete: " +
					MessageHelper.infoString( this, id, getFactory() ),
					sql
				);

		}

	}

	private String[] getUpdateStrings(boolean byRowId, boolean lazy) {
		if ( byRowId ) {
			return lazy ? getSQLLazyUpdateByRowIdStrings() : getSQLUpdateByRowIdStrings();
		}
		else {
			return lazy ? getSQLLazyUpdateStrings() : getSQLUpdateStrings();
		}
	}

	/**
	 * Update an object
	 */
	public void update(
			final Serializable id,
	        final Object[] fields,
	        final int[] dirtyFields,
	        final boolean hasDirtyCollection,
	        final Object[] oldFields,
	        final Object oldVersion,
	        final Object object,
	        final Object rowId,
	        final SessionImplementor session) throws HibernateException {

		//note: dirtyFields==null means we had no snapshot, and we couldn't get one using select-before-update
		//	  oldFields==null just means we had no snapshot to begin with (we might have used select-before-update to get the dirtyFields)

		final boolean[] tableUpdateNeeded = getTableUpdateNeeded( dirtyFields, hasDirtyCollection );
		final int span = getTableSpan();

		final boolean[] propsToUpdate;
		final String[] updateStrings;
		EntityEntry entry = session.getPersistenceContext().getEntry( object );

		// Ensure that an immutable or non-modifiable entity is not being updated unless it is
		// in the process of being deleted.
		if ( entry == null && ! isMutable() ) {
			throw new IllegalStateException( "Updating immutable entity that is not in session yet!" );
		}
		if ( ( entityMetamodel.isDynamicUpdate() && dirtyFields != null ) ) {
			// We need to generate the UPDATE SQL when dynamic-update="true"
			propsToUpdate = getPropertiesToUpdate( dirtyFields, hasDirtyCollection );
			// don't need to check laziness (dirty checking algorithm handles that)
			updateStrings = new String[span];
			for ( int j = 0; j < span; j++ ) {
				updateStrings[j] = tableUpdateNeeded[j] ?
						generateUpdateString( propsToUpdate, j, oldFields, j == 0 && rowId != null ) :
						null;
			}
		}
		else if ( ! isModifiableEntity( entry ) ) {
			// We need to generate UPDATE SQL when a non-modifiable entity (e.g., read-only or immutable)
			// needs:
			// - to have references to transient entities set to null before being deleted
			// - to have version incremented do to a "dirty" association
			// If dirtyFields == null, then that means that there are no dirty properties to
			// to be updated; an empty array for the dirty fields needs to be passed to
			// getPropertiesToUpdate() instead of null.
			propsToUpdate = getPropertiesToUpdate(
					( dirtyFields == null ? ArrayHelper.EMPTY_INT_ARRAY : dirtyFields ),
					hasDirtyCollection
			);
			// don't need to check laziness (dirty checking algorithm handles that)
			updateStrings = new String[span];
			for ( int j = 0; j < span; j++ ) {
				updateStrings[j] = tableUpdateNeeded[j] ?
						generateUpdateString( propsToUpdate, j, oldFields, j == 0 && rowId != null ) :
						null;
			}
		}
		else {
			// For the case of dynamic-update="false", or no snapshot, we use the static SQL
			updateStrings = getUpdateStrings(
					rowId != null,
					hasUninitializedLazyProperties( object )
			);
			propsToUpdate = getPropertyUpdateability( object );
		}

		for ( int j = 0; j < span; j++ ) {
			// Now update only the tables with dirty properties (and the table with the version number)
			if ( tableUpdateNeeded[j] ) {
				updateOrInsert(
						id,
						fields,
						oldFields,
						j == 0 ? rowId : null,
						propsToUpdate,
						j,
						oldVersion,
						object,
						updateStrings[j],
						session
					);
			}
		}
	}

	public Serializable insert(Object[] fields, Object object, SessionImplementor session)
			throws HibernateException {

		final int span = getTableSpan();
		final Serializable id;
		if ( entityMetamodel.isDynamicInsert() ) {
			// For the case of dynamic-insert="true", we need to generate the INSERT SQL
			boolean[] notNull = getPropertiesToInsert( fields );
			id = insert( fields, notNull, generateInsertString( true, notNull ), object, session );
			for ( int j = 1; j < span; j++ ) {
				insert( id, fields, notNull, j, generateInsertString( notNull, j ), object, session );
			}
		}
		else {
			// For the case of dynamic-insert="false", use the static SQL
			id = insert( fields, getPropertyInsertability(), getSQLIdentityInsertString(), object, session );
			for ( int j = 1; j < span; j++ ) {
				insert( id, fields, getPropertyInsertability(), j, getSQLInsertStrings()[j], object, session );
			}
		}
		return id;
	}

	public void insert(Serializable id, Object[] fields, Object object, SessionImplementor session)
			throws HibernateException {

		final int span = getTableSpan();
		if ( entityMetamodel.isDynamicInsert() ) {
			// For the case of dynamic-insert="true", we need to generate the INSERT SQL
			boolean[] notNull = getPropertiesToInsert( fields );
			for ( int j = 0; j < span; j++ ) {
				insert( id, fields, notNull, j, generateInsertString( notNull, j ), object, session );
			}
		}
		else {
			// For the case of dynamic-insert="false", use the static SQL
			for ( int j = 0; j < span; j++ ) {
				insert( id, fields, getPropertyInsertability(), j, getSQLInsertStrings()[j], object, session );
			}
		}
	}

	/**
	 * Delete an object
	 */
	public void delete(Serializable id, Object version, Object object, SessionImplementor session)
			throws HibernateException {
		final int span = getTableSpan();
		boolean isImpliedOptimisticLocking = !entityMetamodel.isVersioned() && isAllOrDirtyOptLocking();
		Object[] loadedState = null;
		if ( isImpliedOptimisticLocking ) {
			// need to treat this as if it where optimistic-lock="all" (dirty does *not* make sense);
			// first we need to locate the "loaded" state
			//
			// Note, it potentially could be a proxy, so doAfterTransactionCompletion the location the safe way...
			final EntityKey key = session.generateEntityKey( id, this );
			Object entity = session.getPersistenceContext().getEntity( key );
			if ( entity != null ) {
				EntityEntry entry = session.getPersistenceContext().getEntry( entity );
				loadedState = entry.getLoadedState();
			}
		}

		final String[] deleteStrings;
		if ( isImpliedOptimisticLocking && loadedState != null ) {
			// we need to utilize dynamic delete statements
			deleteStrings = generateSQLDeletStrings( loadedState );
		}
		else {
			// otherwise, utilize the static delete statements
			deleteStrings = getSQLDeleteStrings();
		}

		for ( int j = span - 1; j >= 0; j-- ) {
			delete( id, version, j, object, deleteStrings[j], session, loadedState );
		}

	}

	private boolean isAllOrDirtyOptLocking() {
		return entityMetamodel.getOptimisticLockStyle() == OptimisticLockStyle.DIRTY
				|| entityMetamodel.getOptimisticLockStyle() == OptimisticLockStyle.ALL;
	}

	private String[] generateSQLDeletStrings(Object[] loadedState) {
		int span = getTableSpan();
		String[] deleteStrings = new String[span];
		for ( int j = span - 1; j >= 0; j-- ) {
			Delete delete = new Delete()
					.setTableName( getTableName( j ) )
					.addPrimaryKeyColumns( getKeyColumns( j ) );
			if ( getFactory().getSettings().isCommentsEnabled() ) {
				delete.setComment( "delete " + getEntityName() + " [" + j + "]" );
			}

			boolean[] versionability = getPropertyVersionability();
			Type[] types = getPropertyTypes();
			for ( int i = 0; i < entityMetamodel.getPropertySpan(); i++ ) {
				if ( isPropertyOfTable( i, j ) && versionability[i] ) {
					// this property belongs to the table and it is not specifically
					// excluded from optimistic locking by optimistic-lock="false"
					String[] propertyColumnNames = getPropertyColumnNames( i );
					boolean[] propertyNullness = types[i].toColumnNullness( loadedState[i], getFactory() );
					for ( int k = 0; k < propertyNullness.length; k++ ) {
						if ( propertyNullness[k] ) {
							delete.addWhereFragment( propertyColumnNames[k] + " = ?" );
						}
						else {
							delete.addWhereFragment( propertyColumnNames[k] + " is null" );
						}
					}
				}
			}
			deleteStrings[j] = delete.toStatementString();
		}
		return deleteStrings;
	}

	protected void logStaticSQL() {
        if (LOG.isDebugEnabled()) {
            LOG.debugf("Static SQL for entity: %s", getEntityName());
			if ( sqlLazySelectString != null ) {
				LOG.debugf( " Lazy select: %s", sqlLazySelectString );
			}
			if ( sqlVersionSelectString != null ) {
				LOG.debugf( " Version select: %s", sqlVersionSelectString );
			}
			if ( sqlSnapshotSelectString != null ) {
				LOG.debugf( " Snapshot select: %s", sqlSnapshotSelectString );
			}
			for ( int j = 0; j < getTableSpan(); j++ ) {
                LOG.debugf( " Insert %s: %s", j, getSQLInsertStrings()[j] );
                LOG.debugf( " Update %s: %s", j, getSQLUpdateStrings()[j] );
                LOG.debugf( " Delete %s: %s", j, getSQLDeleteStrings()[j] );
			}
			if ( sqlIdentityInsertString != null ) {
				LOG.debugf( " Identity insert: %s", sqlIdentityInsertString );
			}
			if ( sqlUpdateByRowIdString != null ) {
				LOG.debugf( " Update by row id (all fields): %s", sqlUpdateByRowIdString );
			}
			if ( sqlLazyUpdateByRowIdString != null ) {
				LOG.debugf(
						" Update by row id (non-lazy fields): %s",
						sqlLazyUpdateByRowIdString
				);
			}
			if ( sqlInsertGeneratedValuesSelectString != null ) {
				LOG.debugf(
						"Insert-generated property select: %s",
						sqlInsertGeneratedValuesSelectString
				);
			}
			if ( sqlUpdateGeneratedValuesSelectString != null ) {
				LOG.debugf(
						"Update-generated property select: %s",
						sqlUpdateGeneratedValuesSelectString
				);
			}
		}
	}

	public String filterFragment(String alias, Map enabledFilters) throws MappingException {
		final StringBuilder sessionFilterFragment = new StringBuilder();
		filterHelper.render( sessionFilterFragment, getFilterAliasGenerator(alias), enabledFilters );
		return sessionFilterFragment.append( filterFragment( alias ) ).toString();
	}

	public String generateFilterConditionAlias(String rootAlias) {
		return rootAlias;
	}

	public String oneToManyFilterFragment(String alias) throws MappingException {
		return "";
	}

	public String fromJoinFragment(String alias, boolean innerJoin, boolean includeSubclasses) {
		return getSubclassTableSpan() == 1 ?
				"" : //just a performance opt!
				createJoin( alias, innerJoin, includeSubclasses ).toFromFragmentString();
	}

	public String whereJoinFragment(String alias, boolean innerJoin, boolean includeSubclasses) {
		return getSubclassTableSpan() == 1 ?
				"" : //just a performance opt!
				createJoin( alias, innerJoin, includeSubclasses ).toWhereFragmentString();
	}

	protected boolean isSubclassTableLazy(int j) {
		return false;
	}

	protected JoinFragment createJoin(String name, boolean innerJoin, boolean includeSubclasses) {
		final String[] idCols = StringHelper.qualify( name, getIdentifierColumnNames() ); //all joins join to the pk of the driving table
		final JoinFragment join = getFactory().getDialect().createOuterJoinFragment();
		final int tableSpan = getSubclassTableSpan();
		for ( int j = 1; j < tableSpan; j++ ) { //notice that we skip the first table; it is the driving table!
			final boolean joinIsIncluded = isClassOrSuperclassTable( j ) ||
					( includeSubclasses && !isSubclassTableSequentialSelect( j ) && !isSubclassTableLazy( j ) );
			if ( joinIsIncluded ) {
				join.addJoin( getSubclassTableName( j ),
						generateTableAlias( name, j ),
						idCols,
						getSubclassTableKeyColumns( j ),
						innerJoin && isClassOrSuperclassTable( j ) && !isInverseTable( j ) && !isNullableTable( j ) ?
						JoinType.INNER_JOIN : //we can inner join to superclass tables (the row MUST be there)
						JoinType.LEFT_OUTER_JOIN //we can never inner join to subclass tables
					);
			}
		}
		return join;
	}

	protected JoinFragment createJoin(int[] tableNumbers, String drivingAlias) {
		final String[] keyCols = StringHelper.qualify( drivingAlias, getSubclassTableKeyColumns( tableNumbers[0] ) );
		final JoinFragment jf = getFactory().getDialect().createOuterJoinFragment();
		for ( int i = 1; i < tableNumbers.length; i++ ) { //skip the driving table
			final int j = tableNumbers[i];
			jf.addJoin( getSubclassTableName( j ),
					generateTableAlias( getRootAlias(), j ),
					keyCols,
					getSubclassTableKeyColumns( j ),
					isInverseSubclassTable( j ) || isNullableSubclassTable( j ) ?
					JoinType.LEFT_OUTER_JOIN :
					JoinType.INNER_JOIN );
		}
		return jf;
	}

	protected SelectFragment createSelect(final int[] subclassColumnNumbers,
										  final int[] subclassFormulaNumbers) {

		SelectFragment selectFragment = new SelectFragment();

		int[] columnTableNumbers = getSubclassColumnTableNumberClosure();
		String[] columnAliases = getSubclassColumnAliasClosure();
		String[] columnReaderTemplates = getSubclassColumnReaderTemplateClosure();
		for ( int i = 0; i < subclassColumnNumbers.length; i++ ) {
			int columnNumber = subclassColumnNumbers[i];
			if ( subclassColumnSelectableClosure[columnNumber] ) {
				final String subalias = generateTableAlias( getRootAlias(), columnTableNumbers[columnNumber] );
				selectFragment.addColumnTemplate( subalias, columnReaderTemplates[columnNumber], columnAliases[columnNumber] );
			}
		}

		int[] formulaTableNumbers = getSubclassFormulaTableNumberClosure();
		String[] formulaTemplates = getSubclassFormulaTemplateClosure();
		String[] formulaAliases = getSubclassFormulaAliasClosure();
		for ( int i = 0; i < subclassFormulaNumbers.length; i++ ) {
			int formulaNumber = subclassFormulaNumbers[i];
			final String subalias = generateTableAlias( getRootAlias(), formulaTableNumbers[formulaNumber] );
			selectFragment.addFormula( subalias, formulaTemplates[formulaNumber], formulaAliases[formulaNumber] );
		}

		return selectFragment;
	}

	protected String createFrom(int tableNumber, String alias) {
		return getSubclassTableName( tableNumber ) + ' ' + alias;
	}

	protected String createWhereByKey(int tableNumber, String alias) {
		//TODO: move to .sql package, and refactor with similar things!
		return StringHelper.join( "=? and ",
				StringHelper.qualify( alias, getSubclassTableKeyColumns( tableNumber ) ) ) + "=?";
	}

	protected String renderSelect(
			final int[] tableNumbers,
	        final int[] columnNumbers,
	        final int[] formulaNumbers) {

		Arrays.sort( tableNumbers ); //get 'em in the right order (not that it really matters)

		//render the where and from parts
		int drivingTable = tableNumbers[0];
		final String drivingAlias = generateTableAlias( getRootAlias(), drivingTable ); //we *could* regerate this inside each called method!
		final String where = createWhereByKey( drivingTable, drivingAlias );
		final String from = createFrom( drivingTable, drivingAlias );

		//now render the joins
		JoinFragment jf = createJoin( tableNumbers, drivingAlias );

		//now render the select clause
		SelectFragment selectFragment = createSelect( columnNumbers, formulaNumbers );

		//now tie it all together
		Select select = new Select( getFactory().getDialect() );
		select.setSelectClause( selectFragment.toFragmentString().substring( 2 ) );
		select.setFromClause( from );
		select.setWhereClause( where );
		select.setOuterJoins( jf.toFromFragmentString(), jf.toWhereFragmentString() );
		if ( getFactory().getSettings().isCommentsEnabled() ) {
			select.setComment( "sequential select " + getEntityName() );
		}
		return select.toStatementString();
	}

	private String getRootAlias() {
		return StringHelper.generateAlias( getEntityName() );
	}

	protected void postConstruct(Mapping mapping) throws MappingException {
		initPropertyPaths(mapping);

		//insert/update/delete SQL
		final int joinSpan = getTableSpan();
		sqlDeleteStrings = new String[joinSpan];
		sqlInsertStrings = new String[joinSpan];
		sqlUpdateStrings = new String[joinSpan];
		sqlLazyUpdateStrings = new String[joinSpan];

		sqlUpdateByRowIdString = rowIdName == null ?
				null :
				generateUpdateString( getPropertyUpdateability(), 0, true );
		sqlLazyUpdateByRowIdString = rowIdName == null ?
				null :
				generateUpdateString( getNonLazyPropertyUpdateability(), 0, true );

		for ( int j = 0; j < joinSpan; j++ ) {
			sqlInsertStrings[j] = customSQLInsert[j] == null ?
					generateInsertString( getPropertyInsertability(), j ) :
					customSQLInsert[j];
			sqlUpdateStrings[j] = customSQLUpdate[j] == null ?
					generateUpdateString( getPropertyUpdateability(), j, false ) :
					customSQLUpdate[j];
			sqlLazyUpdateStrings[j] = customSQLUpdate[j] == null ?
					generateUpdateString( getNonLazyPropertyUpdateability(), j, false ) :
					customSQLUpdate[j];
			sqlDeleteStrings[j] = customSQLDelete[j] == null ?
					generateDeleteString( j ) :
					customSQLDelete[j];
		}

		tableHasColumns = new boolean[joinSpan];
		for ( int j = 0; j < joinSpan; j++ ) {
			tableHasColumns[j] = sqlUpdateStrings[j] != null;
		}

		//select SQL
		sqlSnapshotSelectString = generateSnapshotSelectString();
		sqlLazySelectString = generateLazySelectString();
		sqlVersionSelectString = generateSelectVersionString();
		if ( hasInsertGeneratedProperties() ) {
			sqlInsertGeneratedValuesSelectString = generateInsertGeneratedValuesSelectString();
		}
		if ( hasUpdateGeneratedProperties() ) {
			sqlUpdateGeneratedValuesSelectString = generateUpdateGeneratedValuesSelectString();
		}
		if ( isIdentifierAssignedByInsert() ) {
			identityDelegate = ( ( PostInsertIdentifierGenerator ) getIdentifierGenerator() )
					.getInsertGeneratedIdentifierDelegate( this, getFactory().getDialect(), useGetGeneratedKeys() );
			sqlIdentityInsertString = customSQLInsert[0] == null
					? generateIdentityInsertString( getPropertyInsertability() )
					: customSQLInsert[0];
		}
		else {
			sqlIdentityInsertString = null;
		}

		logStaticSQL();

	}

	public void postInstantiate() throws MappingException {
		createLoaders();
		createUniqueKeyLoaders();
		createQueryLoader();

	}

	//needed by subclasses to override the createLoader strategy
	protected Map getLoaders() {
		return loaders;
	}

	//Relational based Persisters should be content with this implementation
	protected void createLoaders() {
		final Map loaders = getLoaders();
		loaders.put( LockMode.NONE, createEntityLoader( LockMode.NONE ) );

		UniqueEntityLoader readLoader = createEntityLoader( LockMode.READ );
		loaders.put( LockMode.READ, readLoader );

		//TODO: inexact, what we really need to know is: are any outer joins used?
		boolean disableForUpdate = getSubclassTableSpan() > 1 &&
				hasSubclasses() &&
				!getFactory().getDialect().supportsOuterJoinForUpdate();

		loaders.put(
				LockMode.UPGRADE,
				disableForUpdate ?
						readLoader :
						createEntityLoader( LockMode.UPGRADE )
			);
		loaders.put(
				LockMode.UPGRADE_NOWAIT,
				disableForUpdate ?
						readLoader :
						createEntityLoader( LockMode.UPGRADE_NOWAIT )
			);
		loaders.put(
				LockMode.FORCE,
				disableForUpdate ?
						readLoader :
						createEntityLoader( LockMode.FORCE )
			);
		loaders.put(
				LockMode.PESSIMISTIC_READ,
				disableForUpdate ?
						readLoader :
						createEntityLoader( LockMode.PESSIMISTIC_READ )
			);
		loaders.put(
				LockMode.PESSIMISTIC_WRITE,
				disableForUpdate ?
						readLoader :
						createEntityLoader( LockMode.PESSIMISTIC_WRITE )
			);
		loaders.put(
				LockMode.PESSIMISTIC_FORCE_INCREMENT,
				disableForUpdate ?
						readLoader :
						createEntityLoader( LockMode.PESSIMISTIC_FORCE_INCREMENT )
			);
		loaders.put( LockMode.OPTIMISTIC, createEntityLoader( LockMode.OPTIMISTIC) );
		loaders.put( LockMode.OPTIMISTIC_FORCE_INCREMENT, createEntityLoader(LockMode.OPTIMISTIC_FORCE_INCREMENT) );

		loaders.put(
				"merge",
				new CascadeEntityLoader( this, CascadingActions.MERGE, getFactory() )
			);
		loaders.put(
				"refresh",
				new CascadeEntityLoader( this, CascadingActions.REFRESH, getFactory() )
			);
	}

	protected void createQueryLoader() {
		if ( loaderName != null ) {
			queryLoader = new NamedQueryLoader( loaderName, this );
		}
	}

	/**
	 * Load an instance using either the <tt>forUpdateLoader</tt> or the outer joining <tt>loader</tt>,
	 * depending upon the value of the <tt>lock</tt> parameter
	 */
	public Object load(Serializable id, Object optionalObject, LockMode lockMode, SessionImplementor session) {
		return load( id, optionalObject, new LockOptions().setLockMode(lockMode), session );
	}

	/**
	 * Load an instance using either the <tt>forUpdateLoader</tt> or the outer joining <tt>loader</tt>,
	 * depending upon the value of the <tt>lock</tt> parameter
	 */
	public Object load(Serializable id, Object optionalObject, LockOptions lockOptions, SessionImplementor session)
			throws HibernateException {

		if ( LOG.isTraceEnabled() ) {
			LOG.tracev( "Fetching entity: {0}", MessageHelper.infoString( this, id, getFactory() ) );
		}

		final UniqueEntityLoader loader = getAppropriateLoader(lockOptions, session );
		return loader.load( id, optionalObject, session, lockOptions );
	}

	public void registerAffectingFetchProfile(String fetchProfileName) {
		affectingFetchProfileNames.add( fetchProfileName );
	}

	private boolean isAffectedByEnabledFetchProfiles(SessionImplementor session) {
		Iterator itr = session.getLoadQueryInfluencers().getEnabledFetchProfileNames().iterator();
		while ( itr.hasNext() ) {
			if ( affectingFetchProfileNames.contains( itr.next() ) ) {
				return true;
			}
		}
		return false;
	}

	private boolean isAffectedByEnabledFilters(SessionImplementor session) {
		return session.getLoadQueryInfluencers().hasEnabledFilters()
				&& filterHelper.isAffectedBy( session.getLoadQueryInfluencers().getEnabledFilters() );
	}

	private UniqueEntityLoader getAppropriateLoader(LockOptions lockOptions, SessionImplementor session) {
		if ( queryLoader != null ) {
			// if the user specified a custom query loader we need to that
			// regardless of any other consideration
			return queryLoader;
		}
		else if ( isAffectedByEnabledFilters( session ) ) {
			// because filters affect the rows returned (because they add
			// restrictions) these need to be next in precedence
			return createEntityLoader(lockOptions, session.getLoadQueryInfluencers() );
		}
		else if ( session.getLoadQueryInfluencers().getInternalFetchProfile() != null && LockMode.UPGRADE.greaterThan( lockOptions.getLockMode() ) ) {
			// Next, we consider whether an 'internal' fetch profile has been set.
			// This indicates a special fetch profile Hibernate needs applied
			// (for its merge loading process e.g.).
			return ( UniqueEntityLoader ) getLoaders().get( session.getLoadQueryInfluencers().getInternalFetchProfile() );
		}
		else if ( isAffectedByEnabledFetchProfiles( session ) ) {
			// If the session has associated influencers we need to adjust the
			// SQL query used for loading based on those influencers
			return createEntityLoader(lockOptions, session.getLoadQueryInfluencers() );
		}
		else if ( lockOptions.getTimeOut() != LockOptions.WAIT_FOREVER ) {
			return createEntityLoader( lockOptions, session.getLoadQueryInfluencers() );
		}
		else {
			return ( UniqueEntityLoader ) getLoaders().get( lockOptions.getLockMode() );
		}
	}

	private boolean isAllNull(Object[] array, int tableNumber) {
		for ( int i = 0; i < array.length; i++ ) {
			if ( isPropertyOfTable( i, tableNumber ) && array[i] != null ) {
				return false;
			}
		}
		return true;
	}

	public boolean isSubclassPropertyNullable(int i) {
		return subclassPropertyNullabilityClosure[i];
	}

	/**
	 * Transform the array of property indexes to an array of booleans,
	 * true when the property is dirty
	 */
	protected final boolean[] getPropertiesToUpdate(final int[] dirtyProperties, final boolean hasDirtyCollection) {
		final boolean[] propsToUpdate = new boolean[ entityMetamodel.getPropertySpan() ];
		final boolean[] updateability = getPropertyUpdateability(); //no need to check laziness, dirty checking handles that
		for ( int j = 0; j < dirtyProperties.length; j++ ) {
			int property = dirtyProperties[j];
			if ( updateability[property] ) {
				propsToUpdate[property] = true;
			}
		}
		if ( isVersioned() && updateability[getVersionProperty() ]) {
			propsToUpdate[ getVersionProperty() ] =
				Versioning.isVersionIncrementRequired( dirtyProperties, hasDirtyCollection, getPropertyVersionability() );
		}
		return propsToUpdate;
	}

	/**
	 * Transform the array of property indexes to an array of booleans,
	 * true when the property is insertable and non-null
	 */
	protected boolean[] getPropertiesToInsert(Object[] fields) {
		boolean[] notNull = new boolean[fields.length];
		boolean[] insertable = getPropertyInsertability();
		for ( int i = 0; i < fields.length; i++ ) {
			notNull[i] = insertable[i] && fields[i] != null;
		}
		return notNull;
	}

	/**
	 * Locate the property-indices of all properties considered to be dirty.
	 *
	 * @param currentState The current state of the entity (the state to be checked).
	 * @param previousState The previous state of the entity (the state to be checked against).
	 * @param entity The entity for which we are checking state dirtiness.
	 * @param session The session in which the check is occurring.
	 * @return <tt>null</tt> or the indices of the dirty properties
	 * @throws HibernateException
	 */
	public int[] findDirty(Object[] currentState, Object[] previousState, Object entity, SessionImplementor session)
	throws HibernateException {
		int[] props = TypeHelper.findDirty(
				entityMetamodel.getProperties(),
				currentState,
				previousState,
				propertyColumnUpdateable,
				hasUninitializedLazyProperties( entity ),
				session
			);
		if ( props == null ) {
			return null;
		}
		else {
			logDirtyProperties( props );
			return props;
		}
	}

	/**
	 * Locate the property-indices of all properties considered to be dirty.
	 *
	 * @param old The old state of the entity.
	 * @param current The current state of the entity.
	 * @param entity The entity for which we are checking state modification.
	 * @param session The session in which the check is occurring.
	 * @return <tt>null</tt> or the indices of the modified properties
	 * @throws HibernateException
	 */
	public int[] findModified(Object[] old, Object[] current, Object entity, SessionImplementor session)
	throws HibernateException {
		int[] props = TypeHelper.findModified(
				entityMetamodel.getProperties(),
				current,
				old,
				propertyColumnUpdateable,
				hasUninitializedLazyProperties( entity ),
				session
			);
		if ( props == null ) {
			return null;
		}
		else {
			logDirtyProperties( props );
			return props;
		}
	}

	/**
	 * Which properties appear in the SQL update?
	 * (Initialized, updateable ones!)
	 */
	protected boolean[] getPropertyUpdateability(Object entity) {
		return hasUninitializedLazyProperties( entity )
				? getNonLazyPropertyUpdateability()
				: getPropertyUpdateability();
	}

	private void logDirtyProperties(int[] props) {
		if ( LOG.isTraceEnabled() ) {
			for ( int i = 0; i < props.length; i++ ) {
				String propertyName = entityMetamodel.getProperties()[ props[i] ].getName();
				LOG.trace( StringHelper.qualify( getEntityName(), propertyName ) + " is dirty" );
			}
		}
	}

	public SessionFactoryImplementor getFactory() {
		return factory;
	}

	public EntityMetamodel getEntityMetamodel() {
		return entityMetamodel;
	}

	public boolean hasCache() {
		return cacheAccessStrategy != null;
	}

	public EntityRegionAccessStrategy getCacheAccessStrategy() {
		return cacheAccessStrategy;
	}

	@Override
	public CacheEntryStructure getCacheEntryStructure() {
		return cacheEntryHelper.getCacheEntryStructure();
	}

	@Override
	public CacheEntry buildCacheEntry(Object entity, Object[] state, Object version, SessionImplementor session) {
		return cacheEntryHelper.buildCacheEntry( entity, state, version, session );
	}

	public boolean hasNaturalIdCache() {
		return naturalIdRegionAccessStrategy != null;
	}
	
	public NaturalIdRegionAccessStrategy getNaturalIdCacheAccessStrategy() {
		return naturalIdRegionAccessStrategy;
	}

	public Comparator getVersionComparator() {
		return isVersioned() ? getVersionType().getComparator() : null;
	}

	// temporary ~~~~~~~~~~~~~~~~~~~~~~~~~~~~~~~~~~~~~~~~~~~~~~~~~~~~~~~~~~~~~~
	public final String getEntityName() {
		return entityMetamodel.getName();
	}

	public EntityType getEntityType() {
		return entityMetamodel.getEntityType();
	}

	public boolean isPolymorphic() {
		return entityMetamodel.isPolymorphic();
	}

	public boolean isInherited() {
		return entityMetamodel.isInherited();
	}

	public boolean hasCascades() {
		return entityMetamodel.hasCascades();
	}

	public boolean hasIdentifierProperty() {
		return !entityMetamodel.getIdentifierProperty().isVirtual();
	}

	public VersionType getVersionType() {
		return ( VersionType ) locateVersionType();
	}

	private Type locateVersionType() {
		return entityMetamodel.getVersionProperty() == null ?
				null :
				entityMetamodel.getVersionProperty().getType();
	}

	public int getVersionProperty() {
		return entityMetamodel.getVersionPropertyIndex();
	}

	public boolean isVersioned() {
		return entityMetamodel.isVersioned();
	}

	public boolean isIdentifierAssignedByInsert() {
		return entityMetamodel.getIdentifierProperty().isIdentifierAssignedByInsert();
	}

	public boolean hasLazyProperties() {
		return entityMetamodel.hasLazyProperties();
	}

//	public boolean hasUninitializedLazyProperties(Object entity) {
//		if ( hasLazyProperties() ) {
//			InterceptFieldCallback callback = ( ( InterceptFieldEnabled ) entity ).getInterceptFieldCallback();
//			return callback != null && !( ( FieldInterceptor ) callback ).isInitialized();
//		}
//		else {
//			return false;
//		}
//	}

	public void afterReassociate(Object entity, SessionImplementor session) {
		if ( getEntityMetamodel().getInstrumentationMetadata().isInstrumented() ) {
			FieldInterceptor interceptor = getEntityMetamodel().getInstrumentationMetadata().extractInterceptor( entity );
			if ( interceptor != null ) {
				interceptor.setSession( session );
			}
			else {
				FieldInterceptor fieldInterceptor = getEntityMetamodel().getInstrumentationMetadata().injectInterceptor(
						entity,
						getEntityName(),
						null,
						session
				);
				fieldInterceptor.dirty();
			}
		}

		handleNaturalIdReattachment( entity, session );
	}

	private void handleNaturalIdReattachment(Object entity, SessionImplementor session) {
		if ( ! hasNaturalIdentifier() ) {
			return;
		}

		if ( getEntityMetamodel().hasImmutableNaturalId() ) {
			// we assume there were no changes to natural id during detachment for now, that is validated later
			// during flush.
			return;
		}

		final NaturalIdHelper naturalIdHelper = session.getPersistenceContext().getNaturalIdHelper();
		final Serializable id = getIdentifier( entity, session );

		// for reattachment of mutable natural-ids, we absolutely positively have to grab the snapshot from the
		// database, because we have no other way to know if the state changed while detached.
		final Object[] naturalIdSnapshot;
		final Object[] entitySnapshot = session.getPersistenceContext().getDatabaseSnapshot( id, this );
		if ( entitySnapshot == StatefulPersistenceContext.NO_ROW ) {
			naturalIdSnapshot = null;
		}
		else {
			naturalIdSnapshot = naturalIdHelper.extractNaturalIdValues( entitySnapshot, this );
		}

		naturalIdHelper.removeSharedNaturalIdCrossReference( this, id, naturalIdSnapshot );
		naturalIdHelper.manageLocalNaturalIdCrossReference(
				this,
				id,
				naturalIdHelper.extractNaturalIdValues( entity, this ),
				naturalIdSnapshot,
				CachedNaturalIdValueSource.UPDATE
		);
	}

	public Boolean isTransient(Object entity, SessionImplementor session) throws HibernateException {
		final Serializable id;
		if ( canExtractIdOutOfEntity() ) {
			id = getIdentifier( entity, session );
		}
		else {
			id = null;
		}
		// we *always* assume an instance with a null
		// identifier or no identifier property is unsaved!
		if ( id == null ) {
			return Boolean.TRUE;
		}

		// check the version unsaved-value, if appropriate
		final Object version = getVersion( entity );
		if ( isVersioned() ) {
			// let this take precedence if defined, since it works for
			// assigned identifiers
			Boolean result = entityMetamodel.getVersionProperty()
					.getUnsavedValue().isUnsaved( version );
			if ( result != null ) {
				return result;
			}
		}

		// check the id unsaved-value
		Boolean result = entityMetamodel.getIdentifierProperty()
				.getUnsavedValue().isUnsaved( id );
		if ( result != null ) {
			return result;
		}

		// check to see if it is in the second-level cache
		if ( hasCache() ) {
			CacheKey ck = session.generateCacheKey( id, getIdentifierType(), getRootEntityName() );
			if ( getCacheAccessStrategy().get( ck, session.getTimestamp() ) != null ) {
				return Boolean.FALSE;
			}
		}

		return null;
	}

	public boolean hasCollections() {
		return entityMetamodel.hasCollections();
	}

	public boolean hasMutableProperties() {
		return entityMetamodel.hasMutableProperties();
	}

	public boolean isMutable() {
		return entityMetamodel.isMutable();
	}

	private boolean isModifiableEntity(EntityEntry entry) {

		return ( entry == null ? isMutable() : entry.isModifiableEntity() );
	}

	public boolean isAbstract() {
		return entityMetamodel.isAbstract();
	}

	public boolean hasSubclasses() {
		return entityMetamodel.hasSubclasses();
	}

	public boolean hasProxy() {
		return entityMetamodel.isLazy();
	}

	public IdentifierGenerator getIdentifierGenerator() throws HibernateException {
		return entityMetamodel.getIdentifierProperty().getIdentifierGenerator();
	}

	public String getRootEntityName() {
		return entityMetamodel.getRootName();
	}

	public ClassMetadata getClassMetadata() {
		return this;
	}

	public String getMappedSuperclass() {
		return entityMetamodel.getSuperclass();
	}

	public boolean isExplicitPolymorphism() {
		return entityMetamodel.isExplicitPolymorphism();
	}

	protected boolean useDynamicUpdate() {
		return entityMetamodel.isDynamicUpdate();
	}

	protected boolean useDynamicInsert() {
		return entityMetamodel.isDynamicInsert();
	}

	protected boolean hasEmbeddedCompositeIdentifier() {
		return entityMetamodel.getIdentifierProperty().isEmbedded();
	}

	public boolean canExtractIdOutOfEntity() {
		return hasIdentifierProperty() || hasEmbeddedCompositeIdentifier() || hasIdentifierMapper();
	}

	private boolean hasIdentifierMapper() {
		return entityMetamodel.getIdentifierProperty().hasIdentifierMapper();
	}

	public String[] getKeyColumnNames() {
		return getIdentifierColumnNames();
	}

	public String getName() {
		return getEntityName();
	}

	public boolean isCollection() {
		return false;
	}

	public boolean consumesEntityAlias() {
		return true;
	}

	public boolean consumesCollectionAlias() {
		return false;
	}

	public Type getPropertyType(String propertyName) throws MappingException {
		return propertyMapping.toType( propertyName );
	}

	public Type getType() {
		return entityMetamodel.getEntityType();
	}

	public boolean isSelectBeforeUpdateRequired() {
		return entityMetamodel.isSelectBeforeUpdate();
	}

	protected final OptimisticLockStyle optimisticLockStyle() {
		return entityMetamodel.getOptimisticLockStyle();
	}

	public Object createProxy(Serializable id, SessionImplementor session) throws HibernateException {
		return entityMetamodel.getTuplizer().createProxy( id, session );
	}

	public String toString() {
		return StringHelper.unqualify( getClass().getName() ) +
				'(' + entityMetamodel.getName() + ')';
	}

	public final String selectFragment(
			Joinable rhs,
			String rhsAlias,
			String lhsAlias,
			String entitySuffix,
			String collectionSuffix,
			boolean includeCollectionColumns) {
		return selectFragment( lhsAlias, entitySuffix );
	}

	public boolean isInstrumented() {
		return entityMetamodel.isInstrumented();
	}

	public boolean hasInsertGeneratedProperties() {
		return entityMetamodel.hasInsertGeneratedValues();
	}

	public boolean hasUpdateGeneratedProperties() {
		return entityMetamodel.hasUpdateGeneratedValues();
	}

	public boolean isVersionPropertyGenerated() {
		return isVersioned() && ( getPropertyUpdateGenerationInclusions() [ getVersionProperty() ] != ValueInclusion.NONE );
	}

	public boolean isVersionPropertyInsertable() {
		return isVersioned() && getPropertyInsertability() [ getVersionProperty() ];
	}

	public void afterInitialize(Object entity, boolean lazyPropertiesAreUnfetched, SessionImplementor session) {
		getEntityTuplizer().afterInitialize( entity, lazyPropertiesAreUnfetched, session );
	}

	public String[] getPropertyNames() {
		return entityMetamodel.getPropertyNames();
	}

	public Type[] getPropertyTypes() {
		return entityMetamodel.getPropertyTypes();
	}

	public boolean[] getPropertyLaziness() {
		return entityMetamodel.getPropertyLaziness();
	}

	public boolean[] getPropertyUpdateability() {
		return entityMetamodel.getPropertyUpdateability();
	}

	public boolean[] getPropertyCheckability() {
		return entityMetamodel.getPropertyCheckability();
	}

	public boolean[] getNonLazyPropertyUpdateability() {
		return entityMetamodel.getNonlazyPropertyUpdateability();
	}

	public boolean[] getPropertyInsertability() {
		return entityMetamodel.getPropertyInsertability();
	}

	public ValueInclusion[] getPropertyInsertGenerationInclusions() {
		return entityMetamodel.getPropertyInsertGenerationInclusions();
	}

	public ValueInclusion[] getPropertyUpdateGenerationInclusions() {
		return entityMetamodel.getPropertyUpdateGenerationInclusions();
	}

	public boolean[] getPropertyNullability() {
		return entityMetamodel.getPropertyNullability();
	}

	public boolean[] getPropertyVersionability() {
		return entityMetamodel.getPropertyVersionability();
	}

	public CascadeStyle[] getPropertyCascadeStyles() {
		return entityMetamodel.getCascadeStyles();
	}

	public final Class getMappedClass() {
		return getEntityTuplizer().getMappedClass();
	}

	public boolean implementsLifecycle() {
		return getEntityTuplizer().isLifecycleImplementor();
	}

	public Class getConcreteProxyClass() {
		return getEntityTuplizer().getConcreteProxyClass();
	}

	public void setPropertyValues(Object object, Object[] values) {
		getEntityTuplizer().setPropertyValues( object, values );
	}

	public void setPropertyValue(Object object, int i, Object value) {
		getEntityTuplizer().setPropertyValue( object, i, value );
	}

	public Object[] getPropertyValues(Object object) {
		return getEntityTuplizer().getPropertyValues( object );
	}

	@Override
	public Object getPropertyValue(Object object, int i) {
		return getEntityTuplizer().getPropertyValue( object, i );
	}

	@Override
	public Object getPropertyValue(Object object, String propertyName) {
		return getEntityTuplizer().getPropertyValue( object, propertyName );
	}

	@Override
	public Serializable getIdentifier(Object object) {
		return getEntityTuplizer().getIdentifier( object, null );
	}

	@Override
	public Serializable getIdentifier(Object entity, SessionImplementor session) {
		return getEntityTuplizer().getIdentifier( entity, session );
	}

	@Override
	public void setIdentifier(Object entity, Serializable id, SessionImplementor session) {
		getEntityTuplizer().setIdentifier( entity, id, session );
	}

	@Override
	public Object getVersion(Object object) {
		return getEntityTuplizer().getVersion( object );
	}

	@Override
	public Object instantiate(Serializable id, SessionImplementor session) {
		return getEntityTuplizer().instantiate( id, session );
	}

	@Override
	public boolean isInstance(Object object) {
		return getEntityTuplizer().isInstance( object );
	}

	@Override
	public boolean hasUninitializedLazyProperties(Object object) {
		return getEntityTuplizer().hasUninitializedLazyProperties( object );
	}

	@Override
	public void resetIdentifier(Object entity, Serializable currentId, Object currentVersion, SessionImplementor session) {
		getEntityTuplizer().resetIdentifier( entity, currentId, currentVersion, session );
	}

	@Override
	public EntityPersister getSubclassEntityPersister(Object instance, SessionFactoryImplementor factory) {
		if ( !hasSubclasses() ) {
			return this;
		}
		else {
			final String concreteEntityName = getEntityTuplizer().determineConcreteSubclassEntityName(
					instance,
					factory
			);
			if ( concreteEntityName == null || getEntityName().equals( concreteEntityName ) ) {
				// the contract of EntityTuplizer.determineConcreteSubclassEntityName says that returning null
				// is an indication that the specified entity-name (this.getEntityName) should be used.
				return this;
			}
			else {
				return factory.getEntityPersister( concreteEntityName );
			}
		}
	}

	public boolean isMultiTable() {
		return false;
	}

	public String getTemporaryIdTableName() {
		return temporaryIdTableName;
	}

	public String getTemporaryIdTableDDL() {
		return temporaryIdTableDDL;
	}

	protected int getPropertySpan() {
		return entityMetamodel.getPropertySpan();
	}

	public Object[] getPropertyValuesToInsert(Object object, Map mergeMap, SessionImplementor session) throws HibernateException {
		return getEntityTuplizer().getPropertyValuesToInsert( object, mergeMap, session );
	}

	public void processInsertGeneratedProperties(Serializable id, Object entity, Object[] state, SessionImplementor session) {
		if ( !hasInsertGeneratedProperties() ) {
			throw new AssertionFailure("no insert-generated properties");
		}
		processGeneratedProperties( id, entity, state, session, sqlInsertGeneratedValuesSelectString, getPropertyInsertGenerationInclusions() );
	}

	public void processUpdateGeneratedProperties(Serializable id, Object entity, Object[] state, SessionImplementor session) {
		if ( !hasUpdateGeneratedProperties() ) {
			throw new AssertionFailure("no update-generated properties");
		}
		processGeneratedProperties( id, entity, state, session, sqlUpdateGeneratedValuesSelectString, getPropertyUpdateGenerationInclusions() );
	}

	private void processGeneratedProperties(
			Serializable id,
	        Object entity,
	        Object[] state,
	        SessionImplementor session,
	        String selectionSQL,
	        ValueInclusion[] includeds) {
		// force immediate execution of the insert batch (if one)
		session.getTransactionCoordinator().getJdbcCoordinator().executeBatch();

		try {
			PreparedStatement ps = session.getTransactionCoordinator()
					.getJdbcCoordinator()
					.getStatementPreparer()
					.prepareStatement( selectionSQL );
			try {
				getIdentifierType().nullSafeSet( ps, id, 1, session );
				ResultSet rs = ps.executeQuery();
				try {
					if ( !rs.next() ) {
						throw new HibernateException(
								"Unable to locate row for retrieval of generated properties: " +
								MessageHelper.infoString( this, id, getFactory() )
							);
					}
					for ( int i = 0; i < getPropertySpan(); i++ ) {
						if ( includeds[i] != ValueInclusion.NONE ) {
							Object hydratedState = getPropertyTypes()[i].hydrate( rs, getPropertyAliases( "", i ), session, entity );
							state[i] = getPropertyTypes()[i].resolve( hydratedState, session, entity );
							setPropertyValue( entity, i, state[i] );
						}
					}
				}
				finally {
					if ( rs != null ) {
						rs.close();
					}
				}
			}
			finally {
				ps.close();
			}
		}
		catch( SQLException e ) {
			throw getFactory().getSQLExceptionHelper().convert(
					e,
					"unable to select generated column values",
					selectionSQL
			);
		}

	}

	public String getIdentifierPropertyName() {
		return entityMetamodel.getIdentifierProperty().getName();
	}

	public Type getIdentifierType() {
		return entityMetamodel.getIdentifierProperty().getType();
	}

	public boolean hasSubselectLoadableCollections() {
		return hasSubselectLoadableCollections;
	}

	public int[] getNaturalIdentifierProperties() {
		return entityMetamodel.getNaturalIdentifierProperties();
	}

	public Object[] getNaturalIdentifierSnapshot(Serializable id, SessionImplementor session) throws HibernateException {
		if ( !hasNaturalIdentifier() ) {
			throw new MappingException( "persistent class did not define a natural-id : " + MessageHelper.infoString( this ) );
		}
		if ( LOG.isTraceEnabled() ) {
			LOG.tracev( "Getting current natural-id snapshot state for: {0}",
					MessageHelper.infoString( this, id, getFactory() ) );
		}

		int[] naturalIdPropertyIndexes = getNaturalIdentifierProperties();
		int naturalIdPropertyCount = naturalIdPropertyIndexes.length;
		boolean[] naturalIdMarkers = new boolean[ getPropertySpan() ];
		Type[] extractionTypes = new Type[ naturalIdPropertyCount ];
		for ( int i = 0; i < naturalIdPropertyCount; i++ ) {
			extractionTypes[i] = getPropertyTypes()[ naturalIdPropertyIndexes[i] ];
			naturalIdMarkers[ naturalIdPropertyIndexes[i] ] = true;
		}

		///////////////////////////////////////////////////////////////////////
		// TODO : look at perhaps caching this...
		Select select = new Select( getFactory().getDialect() );
		if ( getFactory().getSettings().isCommentsEnabled() ) {
			select.setComment( "get current natural-id state " + getEntityName() );
		}
		select.setSelectClause( concretePropertySelectFragmentSansLeadingComma( getRootAlias(), naturalIdMarkers ) );
		select.setFromClause( fromTableFragment( getRootAlias() ) + fromJoinFragment( getRootAlias(), true, false ) );

		String[] aliasedIdColumns = StringHelper.qualify( getRootAlias(), getIdentifierColumnNames() );
		String whereClause = new StringBuilder()
			.append( StringHelper.join( "=? and ",
					aliasedIdColumns ) )
			.append( "=?" )
			.append( whereJoinFragment( getRootAlias(), true, false ) )
			.toString();

		String sql = select.setOuterJoins( "", "" )
				.setWhereClause( whereClause )
				.toStatementString();
		///////////////////////////////////////////////////////////////////////

		Object[] snapshot = new Object[ naturalIdPropertyCount ];
		try {
			PreparedStatement ps = session.getTransactionCoordinator()
					.getJdbcCoordinator()
					.getStatementPreparer()
					.prepareStatement( sql );
			try {
				getIdentifierType().nullSafeSet( ps, id, 1, session );
				ResultSet rs = ps.executeQuery();
				try {
					//if there is no resulting row, return null
					if ( !rs.next() ) {
						return null;
					}
					final EntityKey key = session.generateEntityKey( id, this );
					Object owner = session.getPersistenceContext().getEntity( key );
					for ( int i = 0; i < naturalIdPropertyCount; i++ ) {
						snapshot[i] = extractionTypes[i].hydrate( rs, getPropertyAliases( "", naturalIdPropertyIndexes[i] ), session, null );
						if (extractionTypes[i].isEntityType()) {
							snapshot[i] = extractionTypes[i].resolve(snapshot[i], session, owner);
						}
					}
					return snapshot;
				}
				finally {
					rs.close();
				}
			}
			finally {
				ps.close();
			}
		}
		catch ( SQLException e ) {
			throw getFactory().getSQLExceptionHelper().convert(
					e,
					"could not retrieve snapshot: " + MessageHelper.infoString( this, id, getFactory() ),
			        sql
			);
		}
	}

	@Override
	public Serializable loadEntityIdByNaturalId(
			Object[] naturalIdValues,
			LockOptions lockOptions,
			SessionImplementor session) {
		if ( LOG.isTraceEnabled() ) {
			LOG.tracef(
					"Resolving natural-id [%s] to id : %s ",
					naturalIdValues,
					MessageHelper.infoString( this )
			);
		}

		final boolean[] valueNullness = determineValueNullness( naturalIdValues );
		final String sqlEntityIdByNaturalIdString = determinePkByNaturalIdQuery( valueNullness );

		try {
			PreparedStatement ps = session.getTransactionCoordinator()
					.getJdbcCoordinator()
					.getStatementPreparer()
					.prepareStatement( sqlEntityIdByNaturalIdString );
			try {
				int positions = 1;
				int loop = 0;
				for ( int idPosition : getNaturalIdentifierProperties() ) {
					final Object naturalIdValue = naturalIdValues[loop++];
					if ( naturalIdValue != null ) {
						final Type type = getPropertyTypes()[idPosition];
						type.nullSafeSet( ps, naturalIdValue, positions, session );
						positions += type.getColumnSpan( session.getFactory() );
					}
				}
				ResultSet rs = ps.executeQuery();
				try {
					// if there is no resulting row, return null
					if ( !rs.next() ) {
						return null;
					}

					return (Serializable) getIdentifierType().hydrate( rs, getIdentifierAliases(), session, null );
				}
				finally {
					rs.close();
				}
			}
			finally {
				ps.close();
			}
		}
		catch ( SQLException e ) {
			throw getFactory().getSQLExceptionHelper().convert(
					e,
					String.format(
							"could not resolve natural-id [%s] to id : %s",
							naturalIdValues,
							MessageHelper.infoString( this )
					),
					sqlEntityIdByNaturalIdString
			);
		}
	}

	private boolean[] determineValueNullness(Object[] naturalIdValues) {
		boolean[] nullness = new boolean[ naturalIdValues.length ];
		for ( int i = 0; i < naturalIdValues.length; i++ ) {
			nullness[i] = naturalIdValues[i] == null;
		}
		return nullness;
	}

	private Boolean naturalIdIsNonNullable;
	private String cachedPkByNonNullableNaturalIdQuery;

	private String determinePkByNaturalIdQuery(boolean[] valueNullness) {
		if ( ! hasNaturalIdentifier() ) {
			throw new HibernateException( "Attempt to build natural-id -> PK resolution query for entity that does not define natural id" );
		}

		// performance shortcut for cases where the natural-id is defined as completely non-nullable
		if ( isNaturalIdNonNullable() ) {
			if ( valueNullness != null && ! ArrayHelper.isAllFalse( valueNullness ) ) {
				throw new HibernateException( "Null value(s) passed to lookup by non-nullable natural-id" );
			}
			if ( cachedPkByNonNullableNaturalIdQuery == null ) {
				cachedPkByNonNullableNaturalIdQuery = generateEntityIdByNaturalIdSql( null );
			}
			return cachedPkByNonNullableNaturalIdQuery;
		}

		// Otherwise, regenerate it each time
		return generateEntityIdByNaturalIdSql( valueNullness );
	}

	@SuppressWarnings("UnnecessaryUnboxing")
	protected boolean isNaturalIdNonNullable() {
		if ( naturalIdIsNonNullable == null ) {
			naturalIdIsNonNullable = determineNaturalIdNullability();
		}
		return naturalIdIsNonNullable.booleanValue();
	}

	private boolean determineNaturalIdNullability() {
		boolean[] nullability = getPropertyNullability();
		for ( int position : getNaturalIdentifierProperties() ) {
			// if any individual property is nullable, return false
			if ( nullability[position] ) {
				return false;
			}
		}
		// return true if we found no individually nullable properties
		return true;
	}

	private String generateEntityIdByNaturalIdSql(boolean[] valueNullness) {
		EntityPersister rootPersister = getFactory().getEntityPersister( getRootEntityName() );
		if ( rootPersister != this ) {
			if ( rootPersister instanceof AbstractEntityPersister ) {
				return ( (AbstractEntityPersister) rootPersister ).generateEntityIdByNaturalIdSql( valueNullness );
			}
		}

		Select select = new Select( getFactory().getDialect() );
		if ( getFactory().getSettings().isCommentsEnabled() ) {
			select.setComment( "get current natural-id->entity-id state " + getEntityName() );
		}

		final String rootAlias = getRootAlias();

		select.setSelectClause( identifierSelectFragment( rootAlias, "" ) );
		select.setFromClause( fromTableFragment( rootAlias ) + fromJoinFragment( rootAlias, true, false ) );

		final StringBuilder whereClause = new StringBuilder();
		final int[] propertyTableNumbers = getPropertyTableNumbers();
		final int[] naturalIdPropertyIndexes = this.getNaturalIdentifierProperties();
		int valuesIndex = -1;
		for ( int propIdx = 0; propIdx < naturalIdPropertyIndexes.length; propIdx++ ) {
			valuesIndex++;
			if ( propIdx > 0 ) {
				whereClause.append( " and " );
			}

			final int naturalIdIdx = naturalIdPropertyIndexes[propIdx];
			final String tableAlias = generateTableAlias( rootAlias, propertyTableNumbers[naturalIdIdx] );
			final String[] propertyColumnNames = getPropertyColumnNames( naturalIdIdx );
			final String[] aliasedPropertyColumns = StringHelper.qualify( tableAlias, propertyColumnNames );

			if ( valueNullness != null && valueNullness[valuesIndex] ) {
				whereClause.append( StringHelper.join( " is null and ", aliasedPropertyColumns ) ).append( " is null" );
			}
			else {
				whereClause.append( StringHelper.join( "=? and ", aliasedPropertyColumns ) ).append( "=?" );
			}
		}

		whereClause.append( whereJoinFragment( getRootAlias(), true, false ) );

		return select.setOuterJoins( "", "" ).setWhereClause( whereClause.toString() ).toStatementString();
	}

	protected String concretePropertySelectFragmentSansLeadingComma(String alias, boolean[] include) {
		String concretePropertySelectFragment = concretePropertySelectFragment( alias, include );
		int firstComma = concretePropertySelectFragment.indexOf( ", " );
		if ( firstComma == 0 ) {
			concretePropertySelectFragment = concretePropertySelectFragment.substring( 2 );
		}
		return concretePropertySelectFragment;
	}

	public boolean hasNaturalIdentifier() {
		return entityMetamodel.hasNaturalIdentifier();
	}

	public void setPropertyValue(Object object, String propertyName, Object value) {
		getEntityTuplizer().setPropertyValue( object, propertyName, value );
	}
	
	public static int getTableId(String tableName, String[] tables) {
		for ( int j = 0; j < tables.length; j++ ) {
			if ( tableName.equalsIgnoreCase( tables[j] ) ) {
				return j;
			}
		}
		throw new AssertionFailure( "Table " + tableName + " not found" );
	}
	
	@Override
	public EntityMode getEntityMode() {
		return entityMetamodel.getEntityMode();
	}

	@Override
	public EntityTuplizer getEntityTuplizer() {
		return entityTuplizer;
	}

	@Override
	public EntityInstrumentationMetadata getInstrumentationMetadata() {
		return entityMetamodel.getInstrumentationMetadata();
	}

	@Override
	public String getTableAliasForColumn(String columnName, String rootAlias) {
		return generateTableAlias( rootAlias, determineTableNumberForColumn( columnName ) );
	}

	public int determineTableNumberForColumn(String columnName) {
		return 0;
	}

<<<<<<< HEAD

	Type[] getLazyPropertyTypes() {
		return lazyPropertyTypes;
	}

	int[] getLazyPropertyNumbers() {
		return lazyPropertyNumbers;
	}

	String[] getLazyPropertyNames() {
		return lazyPropertyNames;
	}

	String[][] getLazyPropertyColumnAliases() {
		return lazyPropertyColumnAliases;
=======
	/**
	 * Consolidated these onto a single helper because the 2 pieces work in tandem.
	 */
	public static interface CacheEntryHelper {
		public CacheEntryStructure getCacheEntryStructure();

		public CacheEntry buildCacheEntry(Object entity, Object[] state, Object version, SessionImplementor session);
	}

	private static class StandardCacheEntryHelper implements CacheEntryHelper {
		private final EntityPersister persister;

		private StandardCacheEntryHelper(EntityPersister persister) {
			this.persister = persister;
		}

		@Override
		public CacheEntryStructure getCacheEntryStructure() {
			return UnstructuredCacheEntry.INSTANCE;
		}

		@Override
		public CacheEntry buildCacheEntry(Object entity, Object[] state, Object version, SessionImplementor session) {
			return new StandardCacheEntryImpl(
					state,
					persister,
					persister.hasUninitializedLazyProperties( entity ),
					version,
					session,
					entity
			);
		}
	}

	private static class ReferenceCacheEntryHelper implements CacheEntryHelper {
		private final EntityPersister persister;

		private ReferenceCacheEntryHelper(EntityPersister persister) {
			this.persister = persister;
		}

		@Override
		public CacheEntryStructure getCacheEntryStructure() {
			return UnstructuredCacheEntry.INSTANCE;
		}

		@Override
		public CacheEntry buildCacheEntry(Object entity, Object[] state, Object version, SessionImplementor session) {
			return new ReferenceCacheEntryImpl( entity, persister.getEntityName() );
		}
	}

	private static class StructuredCacheEntryHelper implements CacheEntryHelper {
		private final EntityPersister persister;
		private final StructuredCacheEntry structure;

		private StructuredCacheEntryHelper(EntityPersister persister) {
			this.persister = persister;
			this.structure = new StructuredCacheEntry( persister );
		}

		@Override
		public CacheEntryStructure getCacheEntryStructure() {
			return structure;
		}

		@Override
		public CacheEntry buildCacheEntry(Object entity, Object[] state, Object version, SessionImplementor session) {
			return new StandardCacheEntryImpl(
					state,
					persister,
					persister.hasUninitializedLazyProperties( entity ),
					version,
					session,
					entity
			);
		}
	}

	private static class NoopCacheEntryHelper implements CacheEntryHelper {
		public static final NoopCacheEntryHelper INSTANCE = new NoopCacheEntryHelper();

		@Override
		public CacheEntryStructure getCacheEntryStructure() {
			return UnstructuredCacheEntry.INSTANCE;
		}

		@Override
		public CacheEntry buildCacheEntry(Object entity, Object[] state, Object version, SessionImplementor session) {
			throw new HibernateException( "Illegal attempt to build cache entry for non-cached entity" );
		}
>>>>>>> 0a17d461
	}
}<|MERGE_RESOLUTION|>--- conflicted
+++ resolved
@@ -513,12 +513,6 @@
 		this.cacheAccessStrategy = cacheAccessStrategy;
 		this.naturalIdRegionAccessStrategy = naturalIdRegionAccessStrategy;
 		isLazyPropertiesCacheable = persistentClass.isLazyPropertiesCacheable();
-<<<<<<< HEAD
-		this.cacheEntryStructure = factory.getSettings().isStructuredCacheEntriesEnabled() ?
-				new StructuredCacheEntry(this) :
-				new UnstructuredCacheEntry();
-=======
->>>>>>> 0a17d461
 
 		this.entityMetamodel = new EntityMetamodel( persistentClass, factory );
 		this.entityTuplizer = this.entityMetamodel.getTuplizer();
@@ -846,18 +840,10 @@
 		this.factory = factory;
 		this.cacheAccessStrategy = cacheAccessStrategy;
 		this.naturalIdRegionAccessStrategy = naturalIdRegionAccessStrategy;
-<<<<<<< HEAD
-		this.isLazyPropertiesCacheable = entityBinding.getHierarchyDetails().getCaching() != null
-				&& entityBinding.getHierarchyDetails().getCaching().isCacheLazyProperties();
-		this.cacheEntryStructure = factory.getSettings().isStructuredCacheEntriesEnabled()
-				? new StructuredCacheEntry(this)
-				: new UnstructuredCacheEntry();
-=======
 		this.isLazyPropertiesCacheable =
 				entityBinding.getHierarchyDetails().getCaching() == null ?
 						false :
 						entityBinding.getHierarchyDetails().getCaching().isCacheLazyProperties();
->>>>>>> 0a17d461
 		this.entityMetamodel = new EntityMetamodel( entityBinding, factory );
 		this.entityTuplizer = this.entityMetamodel.getTuplizer();
 		int batch = entityBinding.getBatchSize();
@@ -4961,8 +4947,6 @@
 		return 0;
 	}
 
-<<<<<<< HEAD
-
 	Type[] getLazyPropertyTypes() {
 		return lazyPropertyTypes;
 	}
@@ -4977,7 +4961,8 @@
 
 	String[][] getLazyPropertyColumnAliases() {
 		return lazyPropertyColumnAliases;
-=======
+	}
+
 	/**
 	 * Consolidated these onto a single helper because the 2 pieces work in tandem.
 	 */
@@ -5069,6 +5054,5 @@
 		public CacheEntry buildCacheEntry(Object entity, Object[] state, Object version, SessionImplementor session) {
 			throw new HibernateException( "Illegal attempt to build cache entry for non-cached entity" );
 		}
->>>>>>> 0a17d461
 	}
 }