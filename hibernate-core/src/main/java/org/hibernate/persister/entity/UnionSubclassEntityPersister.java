/*
 * Hibernate, Relational Persistence for Idiomatic Java
 *
 * License: GNU Lesser General Public License (LGPL), version 2.1 or later.
 * See the lgpl.txt file in the root directory or <http://www.gnu.org/licenses/lgpl-2.1.html>.
 */
package org.hibernate.persister.entity;

import java.io.Serializable;
import java.util.ArrayList;
import java.util.HashMap;
import java.util.HashSet;
import java.util.Iterator;
import java.util.LinkedHashSet;
import java.util.Map;
import java.util.Set;
import java.util.function.Consumer;
import java.util.function.Supplier;

import org.hibernate.AssertionFailure;
import org.hibernate.HibernateException;
import org.hibernate.LockMode;
import org.hibernate.MappingException;
import org.hibernate.boot.model.relational.Database;
import org.hibernate.cache.spi.access.EntityDataAccess;
import org.hibernate.cache.spi.access.NaturalIdDataAccess;
import org.hibernate.cfg.Settings;
import org.hibernate.dialect.Dialect;
import org.hibernate.engine.jdbc.env.spi.JdbcEnvironment;
import org.hibernate.engine.spi.ExecuteUpdateResultCheckStyle;
import org.hibernate.engine.spi.Mapping;
import org.hibernate.engine.spi.SessionFactoryImplementor;
import org.hibernate.id.IdentityGenerator;
import org.hibernate.internal.FilterAliasGenerator;
import org.hibernate.internal.StaticFilterAliasGenerator;
import org.hibernate.internal.util.MutableInteger;
import org.hibernate.internal.util.collections.ArrayHelper;
import org.hibernate.internal.util.collections.JoinedIterator;
import org.hibernate.internal.util.collections.SingletonIterator;
import org.hibernate.mapping.Column;
import org.hibernate.mapping.PersistentClass;
import org.hibernate.mapping.Subclass;
import org.hibernate.mapping.Table;
import org.hibernate.persister.spi.PersisterCreationContext;
import org.hibernate.query.NavigablePath;
import org.hibernate.sql.SelectFragment;
import org.hibernate.sql.ast.spi.SqlAliasBase;
import org.hibernate.sql.ast.spi.SqlAliasBaseGenerator;
import org.hibernate.sql.ast.spi.SqlAstCreationContext;
import org.hibernate.sql.ast.spi.SqlExpressionResolver;
import org.hibernate.sql.ast.tree.from.TableGroup;
import org.hibernate.sql.ast.tree.from.TableReference;
import org.hibernate.sql.ast.tree.from.UnionTableGroup;
import org.hibernate.sql.ast.tree.from.UnionTableReference;
import org.hibernate.sql.ast.tree.predicate.Predicate;
import org.hibernate.type.StandardBasicTypes;
import org.hibernate.type.Type;

/**
 * Implementation of the "table-per-concrete-class" or "roll-down" mapping
 * strategy for an entity and its inheritance hierarchy.
 *
 * @author Gavin King
 */
public class UnionSubclassEntityPersister extends AbstractEntityPersister {

	// the class hierarchy structure
	private final String subquery;
	private final String tableName;
	//private final String rootTableName;
	private final String[] subclassTableNames;
	private final String[] spaces;
	private final String[] subclassSpaces;
	private final Object discriminatorValue;
	private final String discriminatorSQLValue;
	private final Map subclassByDiscriminatorValue = new HashMap();

	private final String[] constraintOrderedTableNames;
	private final String[][] constraintOrderedKeyColumnNames;

	//INITIALIZATION:

	public UnionSubclassEntityPersister(
			final PersistentClass persistentClass,
			final EntityDataAccess cacheAccessStrategy,
			final NaturalIdDataAccess naturalIdRegionAccessStrategy,
			final PersisterCreationContext creationContext) throws HibernateException {

		super( persistentClass, cacheAccessStrategy, naturalIdRegionAccessStrategy, creationContext );

		if ( getIdentifierGenerator() instanceof IdentityGenerator ) {
			throw new MappingException(
					"Cannot use identity column key generation with <union-subclass> mapping for: " +
							getEntityName()
			);
		}

		final SessionFactoryImplementor factory = creationContext.getSessionFactory();
		final Database database = creationContext.getMetadata().getDatabase();
		final JdbcEnvironment jdbcEnvironment = database.getJdbcEnvironment();

		// TABLE

		tableName = determineTableName( persistentClass.getTable(), jdbcEnvironment );
		subclassTableNames = new String[]{tableName};
		//Custom SQL

		String sql;
		boolean callable = false;
		ExecuteUpdateResultCheckStyle checkStyle = null;
		sql = persistentClass.getCustomSQLInsert();
		callable = sql != null && persistentClass.isCustomInsertCallable();
		checkStyle = sql == null
				? ExecuteUpdateResultCheckStyle.COUNT
				: persistentClass.getCustomSQLInsertCheckStyle() == null
				? ExecuteUpdateResultCheckStyle.determineDefault( sql, callable )
				: persistentClass.getCustomSQLInsertCheckStyle();
		customSQLInsert = new String[] {sql};
		insertCallable = new boolean[] {callable};
		insertResultCheckStyles = new ExecuteUpdateResultCheckStyle[] {checkStyle};

		sql = persistentClass.getCustomSQLUpdate();
		callable = sql != null && persistentClass.isCustomUpdateCallable();
		checkStyle = sql == null
				? ExecuteUpdateResultCheckStyle.COUNT
				: persistentClass.getCustomSQLUpdateCheckStyle() == null
				? ExecuteUpdateResultCheckStyle.determineDefault( sql, callable )
				: persistentClass.getCustomSQLUpdateCheckStyle();
		customSQLUpdate = new String[] {sql};
		updateCallable = new boolean[] {callable};
		updateResultCheckStyles = new ExecuteUpdateResultCheckStyle[] {checkStyle};

		sql = persistentClass.getCustomSQLDelete();
		callable = sql != null && persistentClass.isCustomDeleteCallable();
		checkStyle = sql == null
				? ExecuteUpdateResultCheckStyle.COUNT
				: persistentClass.getCustomSQLDeleteCheckStyle() == null
				? ExecuteUpdateResultCheckStyle.determineDefault( sql, callable )
				: persistentClass.getCustomSQLDeleteCheckStyle();
		customSQLDelete = new String[] {sql};
		deleteCallable = new boolean[] {callable};
		deleteResultCheckStyles = new ExecuteUpdateResultCheckStyle[] {checkStyle};

		discriminatorValue = persistentClass.getSubclassId();
		discriminatorSQLValue = String.valueOf( persistentClass.getSubclassId() );

		// PROPERTIES

		int subclassSpan = persistentClass.getSubclassSpan() + 1;

		// SUBCLASSES
		subclassByDiscriminatorValue.put(
				persistentClass.getSubclassId(),
				persistentClass.getEntityName()
		);
		if ( persistentClass.isPolymorphic() ) {
			Iterator<Subclass> subclassIter = persistentClass.getSubclassIterator();
			int k = 1;
<<<<<<< HEAD
			while ( iter.hasNext() ) {
				Subclass sc = (Subclass) iter.next();
				subclassByDiscriminatorValue.put( sc.getSubclassId(), sc.getEntityName() );
=======
			while ( subclassIter.hasNext() ) {
				Subclass subclass = subclassIter.next();
				subclassClosure[k++] = subclass.getEntityName();
				subclassByDiscriminatorValue.put( subclass.getSubclassId(), subclass.getEntityName() );
>>>>>>> 9ded66b9
			}
		}

		//SPACES
		//TODO: i'm not sure, but perhaps we should exclude
		//      abstract denormalized tables?

		int spacesSize = 1 + persistentClass.getSynchronizedTables().size();
		spaces = new String[spacesSize];
		spaces[0] = tableName;
		Iterator<String> iter = persistentClass.getSynchronizedTables().iterator();
		for ( int i = 1; i < spacesSize; i++ ) {
			spaces[i] = iter.next();
		}

		HashSet<String> subclassTables = new HashSet();
		Iterator<Table> subclassTableIter = persistentClass.getSubclassTableClosureIterator();
		while ( subclassTableIter.hasNext() ) {
			subclassTables.add( determineTableName( subclassTableIter.next(), jdbcEnvironment ) );
		}
		subclassSpaces = ArrayHelper.toStringArray( subclassTables );

		subquery = generateSubquery( persistentClass, creationContext.getMetadata() );

		if ( isMultiTable() ) {
			int idColumnSpan = getIdentifierColumnSpan();
			ArrayList<String> tableNames = new ArrayList<>();
			ArrayList<String[]> keyColumns = new ArrayList<>();
			Iterator<Table> tableIter = persistentClass.getSubclassTableClosureIterator();
			while ( tableIter.hasNext() ) {
				Table tab = tableIter.next();
				if ( !tab.isAbstractUnionTable() ) {
					final String tableName = determineTableName( tab, jdbcEnvironment );
					tableNames.add( tableName );
					String[] key = new String[idColumnSpan];
					Iterator<Column> citer = tab.getPrimaryKey().getColumnIterator();
					for ( int k = 0; k < idColumnSpan; k++ ) {
						key[k] = citer.next().getQuotedName( factory.getDialect() );
					}
					keyColumns.add( key );
				}
			}

			constraintOrderedTableNames = ArrayHelper.toStringArray( tableNames );
			constraintOrderedKeyColumnNames = ArrayHelper.to2DStringArray( keyColumns );
		}
		else {
			constraintOrderedTableNames = new String[] {tableName};
			constraintOrderedKeyColumnNames = new String[][] {getIdentifierColumnNames()};
		}

		initLockers();

		initSubclassPropertyAliasesMap( persistentClass );

		postConstruct( creationContext.getMetadata() );
	}

	@Override
	public TableGroup createRootTableGroup(
			NavigablePath navigablePath,
			String explicitSourceAlias,
			boolean canUseInnerJoins,
			LockMode lockMode,
			SqlAliasBaseGenerator aliasBaseGenerator,
			SqlExpressionResolver sqlExpressionResolver,
			Supplier<Consumer<Predicate>> additionalPredicateCollectorAccess,
			SqlAstCreationContext creationContext) {
		final SqlAliasBase sqlAliasBase = aliasBaseGenerator.createSqlAliasBase( getSqlAliasStem() );

		final TableReference tableReference = resolvePrimaryTableReference(sqlAliasBase);

		return new UnionTableGroup( navigablePath, tableReference, this );
	}

	@Override
	protected TableReference resolvePrimaryTableReference(SqlAliasBase sqlAliasBase) {
		return new UnionTableReference(
				getTableName(),
				subclassSpaces,
				sqlAliasBase.generateNewAlias(),
				false,
				getFactory()
		);
	}

	@Override
	public Serializable[] getQuerySpaces() {
		return subclassSpaces;
	}

	@Override
	public String getRootTableName() {
		return tableName;
	}

	@Override
	public String getTableName() {
		if ( hasSubclasses() ) {
			return subquery;
		}
		else {
			return tableName;
		}
	}

	@Override
	public Type getDiscriminatorType() {
		return StandardBasicTypes.INTEGER;
	}

	@Override
	public Object getDiscriminatorValue() {
		return discriminatorValue;
	}

	@Override
	public String getDiscriminatorSQLValue() {
		return discriminatorSQLValue;
	}

	@Override
	public String getSubclassForDiscriminatorValue(Object value) {
		return (String) subclassByDiscriminatorValue.get( value );
	}

	@Override
	public Serializable[] getPropertySpaces() {
		return spaces;
	}

	protected boolean isDiscriminatorFormula() {
		return false;
	}

	@Override
	protected boolean shouldProcessSuperMapping() {
		return false;
	}

	protected String getDiscriminatorFormula() {
		return null;
	}

	@Override
	public String getTableName(int j) {
		return tableName;
	}

	@Override
	public String[] getKeyColumns(int j) {
		return getIdentifierColumnNames();
	}

	@Override
	public boolean isTableCascadeDeleteEnabled(int j) {
		return false;
	}

	@Override
	public boolean isPropertyOfTable(int property, int j) {
		return true;
	}

	// Execute the SQL:

	@Override
	public String fromTableFragment(String name) {
		return getTableName() + ' ' + name;
	}

	@Override
	protected String filterFragment(String name) {
		return hasWhere() ? getSQLWhereString( name ) : "";
	}

	@Override
	protected String filterFragment(String alias, Set<String> treatAsDeclarations) {
		return filterFragment( alias );
	}

	@Override
	public String getSubclassPropertyTableName(int i) {
		return getTableName();//ie. the subquery! yuck!
	}

	@Override
	protected void addDiscriminatorToSelect(SelectFragment select, String name, String suffix) {
		select.addColumn( name, getDiscriminatorColumnName(), getDiscriminatorAlias() );
	}

	@Override
	protected int[] getPropertyTableNumbersInSelect() {
		return new int[getPropertySpan()];
	}

	@Override
	protected int getSubclassPropertyTableNumber(int i) {
		return 0;
	}

	@Override
	public int getSubclassPropertyTableNumber(String propertyName) {
		return 0;
	}

	@Override
	public boolean isMultiTable() {
		// This could also just be true all the time...
		return isAbstract() || hasSubclasses();
	}


	@Override
	public void visitConstraintOrderedTables(ConstraintOrderedTableConsumer consumer) {
		final MutableInteger tablePositionWrapper = new MutableInteger();

		for ( String tableName : constraintOrderedTableNames ) {
			final int tablePosition = tablePositionWrapper.getAndIncrement();

			consumer.consume(
					tableName,
					() -> columnConsumer -> {
						final String[] keyColumnNames = constraintOrderedKeyColumnNames[tablePosition];
						for ( String column : keyColumnNames ) {
							columnConsumer.accept( tableName, column, false, null );
						}
					}
			);
		}
	}

	@Override
	protected void buildDiscriminatorMapping() {
		if ( hasSubclasses() ) {
			super.buildDiscriminatorMapping();
		}
	}

	@Override
	public int getTableSpan() {
		return 1;
	}

	@Override
	protected int[] getSubclassColumnTableNumberClosure() {
		return new int[getSubclassColumnClosure().length];
	}

	@Override
	protected int[] getSubclassFormulaTableNumberClosure() {
		return new int[getSubclassFormulaClosure().length];
	}

	protected boolean[] getTableHasColumns() {
		return new boolean[] {true};
	}

	@Override
	protected int[] getPropertyTableNumbers() {
		return new int[getPropertySpan()];
	}

	protected String generateSubquery(PersistentClass model, Mapping mapping) {

		Dialect dialect = getFactory().getDialect();
		Settings settings = getFactory().getSettings();

		if ( !model.hasSubclasses() ) {
			return model.getTable().getQualifiedName(
					dialect,
					settings.getDefaultCatalogName(),
					settings.getDefaultSchemaName()
			);
		}

		HashSet columns = new LinkedHashSet();
		Iterator titer = model.getSubclassTableClosureIterator();
		while ( titer.hasNext() ) {
			Table table = (Table) titer.next();
			if ( !table.isAbstractUnionTable() ) {
				Iterator citer = table.getColumnIterator();
				while ( citer.hasNext() ) {
					columns.add( citer.next() );
				}
			}
		}

		StringBuilder buf = new StringBuilder()
				.append( "( " );

		Iterator siter = new JoinedIterator(
				new SingletonIterator( model ),
				model.getSubclassIterator()
		);

		while ( siter.hasNext() ) {
			PersistentClass clazz = (PersistentClass) siter.next();
			Table table = clazz.getTable();
			if ( !table.isAbstractUnionTable() ) {
				//TODO: move to .sql package!!
				buf.append( "select " );
				Iterator citer = columns.iterator();
				while ( citer.hasNext() ) {
					Column col = (Column) citer.next();
					if ( !table.containsColumn( col ) ) {
						int sqlType = col.getSqlTypeCode( mapping );
						buf.append( dialect.getSelectClauseNullString( sqlType ) )
								.append( " as " );
					}
					buf.append( col.getQuotedName( dialect ) );
					buf.append( ", " );
				}
				buf.append( clazz.getSubclassId() )
						.append( " as clazz_" );
				buf.append( " from " )
						.append(
								table.getQualifiedName(
										dialect,
										settings.getDefaultCatalogName(),
										settings.getDefaultSchemaName()
								)
						);
				buf.append( " union " );
				if ( dialect.supportsUnionAll() ) {
					buf.append( "all " );
				}
			}
		}

		if ( buf.length() > 2 ) {
			//chop the last union (all)
			buf.setLength( buf.length() - ( dialect.supportsUnionAll() ? 11 : 7 ) );
		}

		return buf.append( " )" ).toString();
	}

	@Override
	protected String[] getSubclassTableKeyColumns(int j) {
		if ( j != 0 ) {
			throw new AssertionFailure( "only one table" );
		}
		return getIdentifierColumnNames();
	}

	@Override
	public String getSubclassTableName(int j) {
		if ( j != 0 ) {
			throw new AssertionFailure( "only one table" );
		}
		return tableName;
	}

	@Override
	protected String[] getSubclassTableNames(){
		return subclassTableNames;
	}

	@Override
	public int getSubclassTableSpan() {
		return 1;
	}

	@Override
	protected boolean isClassOrSuperclassTable(int j) {
		if ( j != 0 ) {
			throw new AssertionFailure( "only one table" );
		}
		return true;
	}

	@Override
	public String getPropertyTableName(String propertyName) {
		//TODO: check this....
		return getTableName();
	}

	@Override
	public String[] getConstraintOrderedTableNameClosure() {
		return constraintOrderedTableNames;
	}

	@Override
	public String[][] getContraintOrderedTableKeyColumnClosure() {
		return constraintOrderedKeyColumnNames;
	}

	@Override
	public FilterAliasGenerator getFilterAliasGenerator(String rootAlias) {
		return new StaticFilterAliasGenerator( rootAlias );
	}
}<|MERGE_RESOLUTION|>--- conflicted
+++ resolved
@@ -155,17 +155,9 @@
 		);
 		if ( persistentClass.isPolymorphic() ) {
 			Iterator<Subclass> subclassIter = persistentClass.getSubclassIterator();
-			int k = 1;
-<<<<<<< HEAD
-			while ( iter.hasNext() ) {
-				Subclass sc = (Subclass) iter.next();
-				subclassByDiscriminatorValue.put( sc.getSubclassId(), sc.getEntityName() );
-=======
 			while ( subclassIter.hasNext() ) {
 				Subclass subclass = subclassIter.next();
-				subclassClosure[k++] = subclass.getEntityName();
 				subclassByDiscriminatorValue.put( subclass.getSubclassId(), subclass.getEntityName() );
->>>>>>> 9ded66b9
 			}
 		}
 
