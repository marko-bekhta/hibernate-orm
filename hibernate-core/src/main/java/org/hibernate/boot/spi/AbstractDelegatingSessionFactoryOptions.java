/*
 * Hibernate, Relational Persistence for Idiomatic Java
 *
 * License: GNU Lesser General Public License (LGPL), version 2.1 or later.
 * See the lgpl.txt file in the root directory or <http://www.gnu.org/licenses/lgpl-2.1.html>.
 */
package org.hibernate.boot.spi;

import java.util.Map;
import java.util.TimeZone;
import java.util.function.Supplier;

import org.hibernate.ConnectionReleaseMode;
import org.hibernate.CustomEntityDirtinessStrategy;
import org.hibernate.EntityMode;
import org.hibernate.EntityNameResolver;
import org.hibernate.Interceptor;
import org.hibernate.MultiTenancyStrategy;
import org.hibernate.NullPrecedence;
import org.hibernate.SessionFactoryObserver;
import org.hibernate.boot.SchemaAutoTooling;
import org.hibernate.boot.TempTableDdlTransactionHandling;
import org.hibernate.boot.registry.StandardServiceRegistry;
import org.hibernate.cache.spi.TimestampsCacheFactory;
import org.hibernate.cfg.BaselineSessionEventsListenerBuilder;
import org.hibernate.context.spi.CurrentTenantIdentifierResolver;
import org.hibernate.jpa.spi.JpaCompliance;
import org.hibernate.loader.BatchFetchStyle;
import org.hibernate.proxy.EntityNotFoundDelegate;
import org.hibernate.query.ImmutableEntityUpdateQueryHandlingMode;
import org.hibernate.query.criteria.LiteralHandlingMode;
import org.hibernate.query.hql.HqlTranslator;
import org.hibernate.query.sqm.function.SqmFunctionDescriptor;
import org.hibernate.query.sqm.mutation.spi.SqmMultiTableMutationStrategy;
import org.hibernate.query.sqm.function.SqmFunctionRegistry;
import org.hibernate.query.sqm.sql.SqmTranslatorFactory;
import org.hibernate.resource.jdbc.spi.PhysicalConnectionHandlingMode;
import org.hibernate.resource.jdbc.spi.StatementInspector;
import org.hibernate.tuple.entity.EntityTuplizerFactory;

/**
 * Convenience base class for custom implementors of SessionFactoryOptions, using delegation
 *
 * @implNote non-abstract to ensure that all SessionFactoryOptions methods have at least
 * a default implementation
 *
 * @author Steve Ebersole
 */
@SuppressWarnings("unused")
public class AbstractDelegatingSessionFactoryOptions implements SessionFactoryOptions {
	private final SessionFactoryOptions delegate;

	public AbstractDelegatingSessionFactoryOptions(SessionFactoryOptions delegate) {
		this.delegate = delegate;
	}

	protected SessionFactoryOptions delegate() {
		return delegate;
	}

	@Override
	public String getUuid() {
		return delegate().getUuid();
	}

	@Override
	public StandardServiceRegistry getServiceRegistry() {
		return delegate.getServiceRegistry();
	}

	@Override
	public boolean isJpaBootstrap() {
		return delegate.isJpaBootstrap();
	}

	@Override
	public boolean isJtaTransactionAccessEnabled() {
		return delegate.isJtaTransactionAccessEnabled();
	}

	@Override
	public boolean isAllowRefreshDetachedEntity() {
		return delegate.isAllowRefreshDetachedEntity();
	}

	@Override
	public Object getBeanManagerReference() {
		return delegate.getBeanManagerReference();
	}

	@Override
	public Object getValidatorFactoryReference() {
		return delegate.getValidatorFactoryReference();
	}

	@Override
	public String getSessionFactoryName() {
		return delegate.getSessionFactoryName();
	}

	@Override
	public boolean isSessionFactoryNameAlsoJndiName() {
		return delegate.isSessionFactoryNameAlsoJndiName();
	}

	@Override
	public boolean isFlushBeforeCompletionEnabled() {
		return delegate.isFlushBeforeCompletionEnabled();
	}

	@Override
	public boolean isAutoCloseSessionEnabled() {
		return delegate.isAutoCloseSessionEnabled();
	}

	@Override
	public boolean isStatisticsEnabled() {
		return delegate.isStatisticsEnabled();
	}

	@Override
	public Interceptor getInterceptor() {
		return delegate.getInterceptor();
	}

	@Override
	public SqmMultiTableMutationStrategy getCustomSqmMultiTableMutationStrategy() {
		return delegate.getCustomSqmMultiTableMutationStrategy();
	}

	@Override
	public StatementInspector getStatementInspector() {
		return delegate.getStatementInspector();
	}

	@Override
	public SessionFactoryObserver[] getSessionFactoryObservers() {
		return delegate.getSessionFactoryObservers();
	}

	@Override
	public BaselineSessionEventsListenerBuilder getBaselineSessionEventsListenerBuilder() {
		return delegate.getBaselineSessionEventsListenerBuilder();
	}

	@Override
	public boolean isIdentifierRollbackEnabled() {
		return delegate.isIdentifierRollbackEnabled();
	}

	@Override
	public EntityMode getDefaultEntityMode() {
		return delegate.getDefaultEntityMode();
	}

	@Override
	public EntityTuplizerFactory getEntityTuplizerFactory() {
		return delegate.getEntityTuplizerFactory();
	}

	@Override
	public boolean isCheckNullability() {
		return delegate.isCheckNullability();
	}

	@Override
	public boolean isInitializeLazyStateOutsideTransactionsEnabled() {
		return delegate.isInitializeLazyStateOutsideTransactionsEnabled();
	}

	@Override
	public TempTableDdlTransactionHandling getTempTableDdlTransactionHandling() {
		return delegate.getTempTableDdlTransactionHandling();
	}

	@Override
	public BatchFetchStyle getBatchFetchStyle() {
		return delegate.getBatchFetchStyle();
	}

	@Override
	public boolean isDelayBatchFetchLoaderCreationsEnabled() {
		return delegate.isDelayBatchFetchLoaderCreationsEnabled();
	}

	@Override
	public int getDefaultBatchFetchSize() {
		return delegate.getDefaultBatchFetchSize();
	}

	@Override
	public Integer getMaximumFetchDepth() {
		return delegate.getMaximumFetchDepth();
	}

	@Override
	public NullPrecedence getDefaultNullPrecedence() {
		return delegate.getDefaultNullPrecedence();
	}

	@Override
	public boolean isOrderUpdatesEnabled() {
		return delegate.isOrderUpdatesEnabled();
	}

	@Override
	public boolean isOrderInsertsEnabled() {
		return delegate.isOrderInsertsEnabled();
	}

	@Override
	public MultiTenancyStrategy getMultiTenancyStrategy() {
		return delegate.getMultiTenancyStrategy();
	}

	@Override
	public CurrentTenantIdentifierResolver getCurrentTenantIdentifierResolver() {
		return delegate.getCurrentTenantIdentifierResolver();
	}

	@Override
	public boolean isJtaTrackByThread() {
		return delegate.isJtaTrackByThread();
	}

	@Override
	public Map getQuerySubstitutions() {
		return delegate.getQuerySubstitutions();
	}

	@Override
	public boolean isNamedQueryStartupCheckingEnabled() {
		return delegate.isNamedQueryStartupCheckingEnabled();
	}

	@Override
	public boolean isConventionalJavaConstants() {
		return delegate.isConventionalJavaConstants();
	}

	@Override
	public boolean isProcedureParameterNullPassingEnabled() {
		return delegate.isProcedureParameterNullPassingEnabled();
	}

	@Override
	public boolean isCollectionJoinSubqueryRewriteEnabled() {
		return delegate.isCollectionJoinSubqueryRewriteEnabled();
	}

	@Override
	public boolean isAllowOutOfTransactionUpdateOperations() {
		return delegate.isAllowOutOfTransactionUpdateOperations();
	}

	@Override
	public boolean isReleaseResourcesOnCloseEnabled() {
		return delegate.isReleaseResourcesOnCloseEnabled();
	}

	@Override
	public boolean isSecondLevelCacheEnabled() {
		return delegate.isSecondLevelCacheEnabled();
	}

	@Override
	public boolean isQueryCacheEnabled() {
		return delegate.isQueryCacheEnabled();
	}

	@Override
	public TimestampsCacheFactory getTimestampsCacheFactory() {
		return delegate.getTimestampsCacheFactory();
	}

	@Override
	public String getCacheRegionPrefix() {
		return delegate.getCacheRegionPrefix();
	}

	@Override
	public boolean isMinimalPutsEnabled() {
		return delegate.isMinimalPutsEnabled();
	}

	@Override
	public boolean isStructuredCacheEntriesEnabled() {
		return delegate.isStructuredCacheEntriesEnabled();
	}

	@Override
	public boolean isDirectReferenceCacheEntriesEnabled() {
		return delegate.isDirectReferenceCacheEntriesEnabled();
	}

	@Override
	public boolean isAutoEvictCollectionCache() {
		return delegate.isAutoEvictCollectionCache();
	}

	@Override
	public SchemaAutoTooling getSchemaAutoTooling() {
		return delegate.getSchemaAutoTooling();
	}

	@Override
	public int getJdbcBatchSize() {
		return delegate.getJdbcBatchSize();
	}

	@Override
	public boolean isJdbcBatchVersionedData() {
		return delegate.isJdbcBatchVersionedData();
	}

	@Override
	public boolean isScrollableResultSetsEnabled() {
		return delegate.isScrollableResultSetsEnabled();
	}

	@Override
	public boolean isWrapResultSetsEnabled() {
		return delegate.isWrapResultSetsEnabled();
	}

	@Override
	public boolean isGetGeneratedKeysEnabled() {
		return delegate.isGetGeneratedKeysEnabled();
	}

	@Override
	public Integer getJdbcFetchSize() {
		return delegate.getJdbcFetchSize();
	}

	@Override
	public PhysicalConnectionHandlingMode getPhysicalConnectionHandlingMode() {
		return delegate.getPhysicalConnectionHandlingMode();
	}

	@Override
	public boolean doesConnectionProviderDisableAutoCommit() {
		return delegate.doesConnectionProviderDisableAutoCommit();
	}

	@Override
	@SuppressWarnings("deprecation")
	public ConnectionReleaseMode getConnectionReleaseMode() {
		return delegate.getConnectionReleaseMode();
	}

	@Override
	public boolean isCommentsEnabled() {
		return delegate.isCommentsEnabled();
	}

	@Override
	public CustomEntityDirtinessStrategy getCustomEntityDirtinessStrategy() {
		return delegate.getCustomEntityDirtinessStrategy();
	}

	@Override
	public EntityNameResolver[] getEntityNameResolvers() {
		return delegate.getEntityNameResolvers();
	}

	@Override
	public EntityNotFoundDelegate getEntityNotFoundDelegate() {
		return delegate.getEntityNotFoundDelegate();
	}

	@Override
	public Map<String, SqmFunctionDescriptor> getCustomSqlFunctionMap() {
		return delegate.getCustomSqlFunctionMap();
	}

	@Override
	public void setCheckNullability(boolean enabled) {
		delegate.setCheckNullability( enabled );
	}

	@Override
	public boolean isPreferUserTransaction() {
		return delegate.isPreferUserTransaction();
	}

	@Override
	public Class<? extends Interceptor> getStatelessInterceptorImplementor() {
		return delegate.getStatelessInterceptorImplementor();
	}

	@Override
	public Supplier<? extends Interceptor> getStatelessInterceptorImplementorSupplier() {
		return delegate.getStatelessInterceptorImplementorSupplier();
	}

	@Override
	public HqlTranslator getCustomHqlTranslator() {
		return delegate.getCustomHqlTranslator();
	}

	@Override
	public SqmTranslatorFactory getCustomSqmTranslatorFactory() {
		return delegate.getCustomSqmTranslatorFactory();
	}

	@Override
	public TimeZone getJdbcTimeZone() {
		return delegate.getJdbcTimeZone();
	}

	@Override
	public boolean isQueryParametersValidationEnabled() {
		return delegate.isQueryParametersValidationEnabled();
	}

	@Override
	public LiteralHandlingMode getCriteriaLiteralHandlingMode() {
		return delegate.getCriteriaLiteralHandlingMode();
	}

	@Override
	public JpaCompliance getJpaCompliance() {
		return delegate.getJpaCompliance();
	}

	@Override
	public boolean isFailOnPaginationOverCollectionFetchEnabled() {
		return delegate.isFailOnPaginationOverCollectionFetchEnabled();
	}

	@Override
	public ImmutableEntityUpdateQueryHandlingMode getImmutableEntityUpdateQueryHandlingMode() {
		return delegate.getImmutableEntityUpdateQueryHandlingMode();
	}

	@Override
	public boolean inClauseParameterPaddingEnabled() {
		return delegate.inClauseParameterPaddingEnabled();
	}

	@Override
	public boolean nativeExceptionHandling51Compliance() {
		return delegate.nativeExceptionHandling51Compliance();
	}

	@Override
	public int getQueryStatisticsMaxSize() {
		return delegate.getQueryStatisticsMaxSize();
	}

	@Override
	public boolean areJPACallbacksEnabled() {
		return delegate.areJPACallbacksEnabled();
	}

	@Override
	public boolean isEnhancementAsProxyEnabled() {
		return delegate.isEnhancementAsProxyEnabled();
	}

	@Override
<<<<<<< HEAD
	public boolean isUseOfJdbcNamedParametersEnabled() {
		return delegate().isUseOfJdbcNamedParametersEnabled();
	}

	@Override
	public SqmFunctionRegistry getCustomSqmFunctionRegistry() {
		return delegate().getCustomSqmFunctionRegistry();
=======
	public boolean isCollectionsInDefaultFetchGroupEnabled() {
		return delegate.isCollectionsInDefaultFetchGroupEnabled();
>>>>>>> e5a82820
	}

	@Override
	public boolean isOmitJoinOfSuperclassTablesEnabled() {
		return delegate.isOmitJoinOfSuperclassTablesEnabled();
	}
}<|MERGE_RESOLUTION|>--- conflicted
+++ resolved
@@ -460,7 +460,11 @@
 	}
 
 	@Override
-<<<<<<< HEAD
+	public boolean isCollectionsInDefaultFetchGroupEnabled() {
+		return delegate.isCollectionsInDefaultFetchGroupEnabled();
+	}
+
+	@Override
 	public boolean isUseOfJdbcNamedParametersEnabled() {
 		return delegate().isUseOfJdbcNamedParametersEnabled();
 	}
@@ -468,10 +472,6 @@
 	@Override
 	public SqmFunctionRegistry getCustomSqmFunctionRegistry() {
 		return delegate().getCustomSqmFunctionRegistry();
-=======
-	public boolean isCollectionsInDefaultFetchGroupEnabled() {
-		return delegate.isCollectionsInDefaultFetchGroupEnabled();
->>>>>>> e5a82820
 	}
 
 	@Override
