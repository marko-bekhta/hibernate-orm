--- conflicted
+++ resolved
@@ -6,8 +6,6 @@
  */
 package org.hibernate.dialect;
 
-<<<<<<< HEAD
-=======
 import java.time.Duration;
 
 import org.hibernate.LockOptions;
@@ -16,10 +14,9 @@
 import org.hibernate.tool.schema.extract.spi.SequenceInformationExtractor;
 import org.hibernate.type.StandardBasicTypes;
 
->>>>>>> cf9d4ec3
 /**
  * An SQL dialect for MariaDB 10.3 and later, provides sequence support, lock-timeouts, etc.
- * 
+ *
  * @author Philippe Marschall
  *
  * @deprecated use {@code MariaDBDialect(1030)}
@@ -28,52 +25,7 @@
 public class MariaDB103Dialect extends MariaDBDialect {
 
 	public MariaDB103Dialect() {
-<<<<<<< HEAD
 		super(1030);
-=======
-		super();
-
-		this.registerFunction( "chr", new StandardSQLFunction( "chr", StandardBasicTypes.CHARACTER) );
-	}
-
-	@Override
-	public boolean supportsSequences() {
-		return true;
-	}
-
-	@Override
-	public boolean supportsPooledSequences() {
-		return true;
-	}
-
-	@Override
-	public String getCreateSequenceString(String sequenceName) {
-		return "create sequence " + sequenceName;
-	}
-
-	@Override
-	public String getDropSequenceString(String sequenceName) {
-		return "drop sequence " + sequenceName;
-	}
-
-	@Override
-	public String getSequenceNextValString(String sequenceName) {
-		return "select " + getSelectSequenceNextValString( sequenceName );
-	}
-
-	@Override
-	public String getSelectSequenceNextValString(String sequenceName) {
-		return "nextval(" + sequenceName + ")";
-	}
-
-	@Override
-	public String getQuerySequencesString() {
-		return "select table_name from information_schema.TABLES where table_schema = database() and table_type = 'SEQUENCE'";
-	}
-
-	@Override
-	public SequenceInformationExtractor getSequenceInformationExtractor() {
-		return SequenceInformationExtractorMariaDBDatabaseImpl.INSTANCE;
 	}
 
 	@Override
@@ -89,17 +41,6 @@
 		return getForUpdateString();
 	}
 
-	@Override
-	public String getForUpdateNowaitString() {
-		return getForUpdateString() + " nowait";
-	}
-
-	@Override
-	public String getForUpdateNowaitString(String aliases) {
-		return getForUpdateString( aliases ) + " nowait";
->>>>>>> cf9d4ec3
-	}
-
 	private static long getLockWaitTimeoutInSeconds(int timeoutInMilliseconds) {
 		Duration duration = Duration.ofMillis( timeoutInMilliseconds );
 		return duration.getSeconds();
