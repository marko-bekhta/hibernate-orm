--- conflicted
+++ resolved
@@ -57,44 +57,14 @@
  */
 public class DB2Dialect extends Dialect {
 
-<<<<<<< HEAD
+	private static final int BIND_PARAMETERS_NUMBER_LIMIT = 32_767;
+
 	private static final String FOR_READ_ONLY_SQL = " for read only with rs";
 	private static final String FOR_SHARE_SQL = FOR_READ_ONLY_SQL + " use and keep share locks";
 	private static final String FOR_UPDATE_SQL = FOR_READ_ONLY_SQL + " use and keep update locks";
 	private static final String SKIP_LOCKED_SQL = " skip locked data";
 	private static final String FOR_SHARE_SKIP_LOCKED_SQL = FOR_SHARE_SQL + SKIP_LOCKED_SQL;
 	private static final String FOR_UPDATE_SKIP_LOCKED_SQL = FOR_UPDATE_SQL + SKIP_LOCKED_SQL;
-=======
-	private static final int BIND_PARAMETERS_NUMBER_LIMIT = 32_767;	
-	
-	private static final AbstractLimitHandler LIMIT_HANDLER = new AbstractLimitHandler() {
-		@Override
-		public String processSql(String sql, RowSelection selection) {
-			if (LimitHelper.hasFirstRow( selection )) {
-				//nest the main query in an outer select
-				return "select * from ( select inner2_.*, rownumber() over(order by order of inner2_) as rownumber_ from ( "
-						+ sql + " fetch first " + getMaxOrLimit( selection ) + " rows only ) as inner2_ ) as inner1_ where rownumber_ > "
-						+ selection.getFirstRow() + " order by rownumber_";
-			}
-			return sql + " fetch first " + getMaxOrLimit( selection ) +  " rows only";
-		}
-
-		@Override
-		public boolean supportsLimit() {
-			return true;
-		}
-
-		@Override
-		public boolean useMaxForLimit() {
-			return true;
-		}
-
-		@Override
-		public boolean supportsVariableLimit() {
-			return false;
-		}
-	};
->>>>>>> e0d262cc
 
 	private final int version;
 
@@ -715,7 +685,6 @@
 	public boolean supportsPartitionBy() {
 		return true;
 	}
-<<<<<<< HEAD
 
 	@Override
 	public boolean supportsNonQueryWithCTE() {
@@ -780,11 +749,9 @@
 		}
 	}
 
-=======
-	
 	@Override
 	public int getInExpressionCountLimit() {
 		return BIND_PARAMETERS_NUMBER_LIMIT;
-	}	
->>>>>>> e0d262cc
+	}
+
 }