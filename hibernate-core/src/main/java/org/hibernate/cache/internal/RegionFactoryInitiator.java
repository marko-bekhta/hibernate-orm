--- conflicted
+++ resolved
@@ -85,33 +85,8 @@
 //				configurationValues, null );
 		if ( ( useSecondLevelCache || useQueryCache ) && setting != null ) {
 			try {
-<<<<<<< HEAD
 				regionFactory = registry.getService( StrategySelector.class )
 						.resolveStrategy( RegionFactory.class, setting );
-//				try {
-//					regionFactory = regionFactoryClass.getConstructor( Properties.class ).newInstance( p );
-//				}
-//				catch ( NoSuchMethodException e ) {
-//					// no constructor accepting Properties found, try no arg constructor
-//					LOG.debugf(
-//							"%s did not provide constructor accepting java.util.Properties; attempting no-arg constructor.",
-//							regionFactoryClass.getSimpleName() );
-//					regionFactory = regionFactoryClass.getConstructor().newInstance();
-//				}
-=======
-				final Class<? extends RegionFactory> regionFactoryClass = registry.getService( StrategySelector.class )
-						.selectStrategyImplementor( RegionFactory.class, setting );
-				try {
-					regionFactory = regionFactoryClass.getConstructor( Properties.class ).newInstance( p );
-				}
-				catch ( NoSuchMethodException e ) {
-					// no constructor accepting Properties found, try no arg constructor
-					LOG.debugf(
-							"%s did not provide constructor accepting java.util.Properties; attempting no-arg constructor.",
-							regionFactoryClass.getSimpleName() );
-					regionFactory = regionFactoryClass.getConstructor().newInstance();
-				}
->>>>>>> 45d46b61
 			}
 			catch ( Exception e ) {
 				throw new HibernateException( "could not instantiate RegionFactory [" + setting + "]", e );
