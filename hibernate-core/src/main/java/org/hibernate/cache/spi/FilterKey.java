/*
 * Hibernate, Relational Persistence for Idiomatic Java
 *
 * Copyright (c) 2008-2011, Red Hat Inc. or third-party contributors as
 * indicated by the @author tags or express copyright attribution
 * statements applied by the authors.  All third-party contributions are
 * distributed under license by Red Hat Inc.
 *
 * This copyrighted material is made available to anyone wishing to use, modify,
 * copy, or redistribute it subject to the terms and conditions of the GNU
 * Lesser General Public License, as published by the Free Software Foundation.
 *
 * This program is distributed in the hope that it will be useful,
 * but WITHOUT ANY WARRANTY; without even the implied warranty of MERCHANTABILITY
 * or FITNESS FOR A PARTICULAR PURPOSE.  See the GNU Lesser General Public License
 * for more details.
 *
 * You should have received a copy of the GNU Lesser General Public License
 * along with this distribution; if not, write to:
 * Free Software Foundation, Inc.
 * 51 Franklin Street, Fifth Floor
 * Boston, MA  02110-1301  USA
 */
package org.hibernate.cache.spi;

import java.io.Serializable;
import java.util.HashMap;
import java.util.HashSet;
import java.util.Map;
import java.util.Set;

import org.hibernate.Filter;
import org.hibernate.engine.spi.TypedValue;
import org.hibernate.internal.FilterImpl;
import org.hibernate.type.Type;

/**
 * Allows cached queries to be keyed by enabled filters.
 * 
 * @author Gavin King
 */
public final class FilterKey implements Serializable {
	private final String filterName;
	private final Map<String,TypedValue> filterParameters = new HashMap<String,TypedValue>();

	FilterKey(String name, Map<String,?> params, Map<String,Type> types) {
		filterName = name;
		for ( Map.Entry<String, ?> paramEntry : params.entrySet() ) {
			final Type type = types.get( paramEntry.getKey() );
			filterParameters.put( paramEntry.getKey(), new TypedValue( type, paramEntry.getValue() ) );
		}
	}

	@Override
	public int hashCode() {
		int result = 13;
		result = 37 * result + filterName.hashCode();
		result = 37 * result + filterParameters.hashCode();
		return result;
	}

	@Override
	public boolean equals(Object other) {
<<<<<<< HEAD
		if ( !(other instanceof FilterKey) ) return false;
		FilterKey that = (FilterKey) other;
		return that.filterName.equals( filterName ) && that.filterParameters.equals( filterParameters );
=======
		if ( !(other instanceof FilterKey) ) {
			return false;
		}

		final FilterKey that = (FilterKey) other;
		return that.filterName.equals( filterName )
				&& that.filterParameters.equals( filterParameters );
>>>>>>> 3343e6d6
	}

	@Override
	public String toString() {
		return "FilterKey[" + filterName + filterParameters + ']';
	}

	/**
	 * Constructs a number of FilterKey instances, given the currently enabled filters
	 *
	 * @param enabledFilters The currently enabled filters
	 *
	 * @return The filter keys, one per enabled filter
	 */
	public static Set<FilterKey> createFilterKeys(Map<String,Filter> enabledFilters) {
		if ( enabledFilters.size() == 0 ) {
			return null;
		}
		final Set<FilterKey> result = new HashSet<FilterKey>();
		for ( Filter filter : enabledFilters.values() ) {
			final FilterKey key = new FilterKey(
					filter.getName(),
					( (FilterImpl) filter ).getParameters(),
					filter.getFilterDefinition().getParameterTypes()
			);
			result.add( key );
		}
		return result;
	}
}<|MERGE_RESOLUTION|>--- conflicted
+++ resolved
@@ -36,7 +36,7 @@
 
 /**
  * Allows cached queries to be keyed by enabled filters.
- * 
+ *
  * @author Gavin King
  */
 public final class FilterKey implements Serializable {
@@ -61,11 +61,6 @@
 
 	@Override
 	public boolean equals(Object other) {
-<<<<<<< HEAD
-		if ( !(other instanceof FilterKey) ) return false;
-		FilterKey that = (FilterKey) other;
-		return that.filterName.equals( filterName ) && that.filterParameters.equals( filterParameters );
-=======
 		if ( !(other instanceof FilterKey) ) {
 			return false;
 		}
@@ -73,7 +68,6 @@
 		final FilterKey that = (FilterKey) other;
 		return that.filterName.equals( filterName )
 				&& that.filterParameters.equals( filterParameters );
->>>>>>> 3343e6d6
 	}
 
 	@Override
