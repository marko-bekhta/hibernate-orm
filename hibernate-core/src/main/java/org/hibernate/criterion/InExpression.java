--- conflicted
+++ resolved
@@ -87,16 +87,6 @@
 		final ArrayList<TypedValue> list = new ArrayList<TypedValue>();
 		final Type type = criteriaQuery.getTypeUsingProjection( criteria, propertyName );
 		if ( type.isComponentType() ) {
-<<<<<<< HEAD
-			CompositeType actype = (CompositeType) type;
-			Type[] types = actype.getSubtypes();
-			for ( int j=0; j<values.length; j++ ) {
-				for ( int i=0; i<types.length; i++ ) {
-					Object subval = values[j]==null ? 
-						null : 
-						actype.getPropertyValues( values[j], EntityMode.POJO )[i];
-					list.add( new TypedValue( types[i], subval ) );
-=======
 			final CompositeType compositeType = (CompositeType) type;
 			final Type[] subTypes = compositeType.getSubtypes();
 			for ( Object value : values ) {
@@ -105,18 +95,12 @@
 							? null
 							: compositeType.getPropertyValues( value, EntityMode.POJO )[i];
 					list.add( new TypedValue( subTypes[i], subValue ) );
->>>>>>> f40f814b
 				}
 			}
 		}
 		else {
-<<<<<<< HEAD
-			for ( int j=0; j<values.length; j++ ) {
-				list.add( new TypedValue( type, values[j] ) );
-=======
 			for ( Object value : values ) {
 				list.add( new TypedValue( type, value ) );
->>>>>>> f40f814b
 			}
 		}
 
