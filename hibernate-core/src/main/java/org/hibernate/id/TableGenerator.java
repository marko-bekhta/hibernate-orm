/*
 * Hibernate, Relational Persistence for Idiomatic Java
 *
 * Copyright (c) 2008-2011, Red Hat Inc. or third-party contributors as
 * indicated by the @author tags or express copyright attribution
 * statements applied by the authors.  All third-party contributions are
 * distributed under license by Red Hat Inc.
 *
 * This copyrighted material is made available to anyone wishing to use, modify,
 * copy, or redistribute it subject to the terms and conditions of the GNU
 * Lesser General Public License, as published by the Free Software Foundation.
 *
 * This program is distributed in the hope that it will be useful,
 * but WITHOUT ANY WARRANTY; without even the implied warranty of MERCHANTABILITY
 * or FITNESS FOR A PARTICULAR PURPOSE.  See the GNU Lesser General Public License
 * for more details.
 *
 * You should have received a copy of the GNU Lesser General Public License
 * along with this distribution; if not, write to:
 * Free Software Foundation, Inc.
 * 51 Franklin Street, Fifth Floor
 * Boston, MA  02110-1301  USA
 */
package org.hibernate.id;
<<<<<<< HEAD
import java.io.Serializable;
import java.sql.Connection;
import java.sql.PreparedStatement;
import java.sql.ResultSet;
import java.sql.SQLException;
import java.sql.Types;
import java.util.Properties;
=======

>>>>>>> 0b10334e
import org.hibernate.HibernateException;
import org.hibernate.HibernateLogger;
import org.hibernate.LockMode;
import org.hibernate.cfg.ObjectNameNormalizer;
import org.hibernate.dialect.Dialect;
import org.hibernate.engine.SessionImplementor;
<<<<<<< HEAD
import org.hibernate.engine.TransactionHelper;
import org.hibernate.internal.util.config.ConfigurationHelper;
import org.hibernate.jdbc.util.FormatStyle;
import org.hibernate.mapping.Table;
import org.hibernate.type.Type;
import org.jboss.logging.Logger;
=======
import org.hibernate.engine.jdbc.internal.FormatStyle;
import org.hibernate.engine.jdbc.spi.JdbcServices;
import org.hibernate.engine.jdbc.spi.SqlStatementLogger;
import org.hibernate.internal.util.config.ConfigurationHelper;
import org.hibernate.jdbc.ReturningWork;
import org.hibernate.mapping.Table;
import org.hibernate.type.Type;
import org.slf4j.Logger;
import org.slf4j.LoggerFactory;

import java.io.Serializable;
import java.sql.Connection;
import java.sql.PreparedStatement;
import java.sql.ResultSet;
import java.sql.SQLException;
import java.sql.Types;
import java.util.Properties;
>>>>>>> 0b10334e

/**
 * An <tt>IdentifierGenerator</tt> that uses a database
 * table to store the last generated value. It is not
 * intended that applications use this strategy directly.
 * However, it may be used to build other (efficient)
 * strategies. The returned type is any supported by
 * {@link IntegralDataTypeHolder}
 * <p/>
 * The value MUST be fetched in a separate transaction
 * from that of the main {@link SessionImplementor session}
 * transaction so the generator must be able to obtain a new
 * connection and commit it. Hence this implementation may only
 * be used when Hibernate is fetching connections, not when the
 * user is supplying connections.
 * <p/>
 * Again, the return types supported here are any of the ones
 * supported by {@link IntegralDataTypeHolder}.  This is new
 * as of 3.5.  Prior to that this generator only returned {@link Integer}
 * values.
 * <p/>
 * Mapping parameters supported: table, column
 *
 * @see TableHiLoGenerator
 * @author Gavin King
 */
public class TableGenerator implements PersistentIdentifierGenerator, Configurable {
	/* COLUMN and TABLE should be renamed but it would break the public API */
	/** The column parameter */
	public static final String COLUMN = "column";

	/** Default column name */
	public static final String DEFAULT_COLUMN_NAME = "next_hi";

	/** The table parameter */
	public static final String TABLE = "table";

	/** Default table name */
	public static final String DEFAULT_TABLE_NAME = "hibernate_unique_key";

    private static final HibernateLogger LOG = Logger.getMessageLogger(HibernateLogger.class, TableGenerator.class.getName());

	private Type identifierType;
	private String tableName;
	private String columnName;
	private String query;
	private String update;

	public void configure(Type type, Properties params, Dialect dialect) {
		identifierType = type;

		ObjectNameNormalizer normalizer = ( ObjectNameNormalizer ) params.get( IDENTIFIER_NORMALIZER );

		tableName = ConfigurationHelper.getString( TABLE, params, DEFAULT_TABLE_NAME );
		if ( tableName.indexOf( '.' ) < 0 ) {
			final String schemaName = normalizer.normalizeIdentifierQuoting( params.getProperty( SCHEMA ) );
			final String catalogName = normalizer.normalizeIdentifierQuoting( params.getProperty( CATALOG ) );
			tableName = Table.qualify(
					dialect.quote( catalogName ),
					dialect.quote( schemaName ),
					dialect.quote( tableName )
			);
		}
		else {
			// if already qualified there is not much we can do in a portable manner so we pass it
			// through and assume the user has set up the name correctly.
		}

		columnName = dialect.quote(
				normalizer.normalizeIdentifierQuoting(
						ConfigurationHelper.getString( COLUMN, params, DEFAULT_COLUMN_NAME )
				)
		);

		query = "select " +
			columnName +
			" from " +
			dialect.appendLockHint(LockMode.PESSIMISTIC_WRITE, tableName) +
			dialect.getForUpdateString();

		update = "update " +
			tableName +
			" set " +
			columnName +
			" = ? where " +
			columnName +
			" = ?";
	}

	public synchronized Serializable generate(SessionImplementor session, Object object) {
		return generateHolder( session ).makeValue();
	}

	protected IntegralDataTypeHolder generateHolder(SessionImplementor session) {
		final SqlStatementLogger statementLogger = session
				.getFactory()
				.getServiceRegistry()
				.getService( JdbcServices.class )
				.getSqlStatementLogger();
		return session.getTransactionCoordinator().getTransaction().createIsolationDelegate().delegateWork(
				new ReturningWork<IntegralDataTypeHolder>() {
					@Override
					public IntegralDataTypeHolder execute(Connection connection) throws SQLException {
						IntegralDataTypeHolder value = buildHolder();
						int rows;
						do {
							// The loop ensures atomicity of the
							// select + update even for no transaction
							// or read committed isolation level

							statementLogger.logStatement( query, FormatStyle.BASIC.getFormatter() );
							PreparedStatement qps = connection.prepareStatement( query );
							try {
								ResultSet rs = qps.executeQuery();
								if ( !rs.next() ) {
									String err = "could not read a hi value - you need to populate the table: " + tableName;
									log.error(err);
									throw new IdentifierGenerationException(err);
								}
								value.initialize( rs, 1 );
								rs.close();
							}
							catch (SQLException e) {
								log.error("could not read a hi value", e);
								throw e;
							}
							finally {
								qps.close();
							}

							statementLogger.logStatement( update, FormatStyle.BASIC.getFormatter() );
							PreparedStatement ups = connection.prepareStatement(update);
							try {
								value.copy().increment().bind( ups, 1 );
								value.bind( ups, 2 );
								rows = ups.executeUpdate();
							}
							catch (SQLException sqle) {
								log.error("could not update hi value in: " + tableName, sqle);
								throw sqle;
							}
							finally {
								ups.close();
							}
						}
						while (rows==0);
						return value;
					}
				},
				true
		);
	}

	public String[] sqlCreateStrings(Dialect dialect) throws HibernateException {
		return new String[] {
			dialect.getCreateTableString() + " " + tableName + " ( " + columnName + " " + dialect.getTypeName(Types.INTEGER) + " )",
			"insert into " + tableName + " values ( 0 )"
		};
	}

	public String[] sqlDropStrings(Dialect dialect) {
		StringBuffer sqlDropString = new StringBuffer( "drop table " );
		if ( dialect.supportsIfExistsBeforeTableName() ) {
			sqlDropString.append( "if exists " );
		}
		sqlDropString.append( tableName ).append( dialect.getCascadeConstraintsString() );
		if ( dialect.supportsIfExistsAfterTableName() ) {
			sqlDropString.append( " if exists" );
		}
		return new String[] { sqlDropString.toString() };
	}

	public Object generatorKey() {
		return tableName;
	}

<<<<<<< HEAD
	/**
	 * Get the next value.
	 *
	 * @param conn The sql connection to use.
	 * @param sql n/a
	 *
	 * @return Prior to 3.5 this method returned an {@link Integer}.  Since 3.5 it now
	 * returns a {@link IntegralDataTypeHolder}
	 *
	 * @throws SQLException
	 */
	@Override
    public Serializable doWorkInCurrentTransaction(Connection conn, String sql) throws SQLException {
		IntegralDataTypeHolder value = buildHolder();
		int rows;
		do {
			// The loop ensures atomicity of the
			// select + update even for no transaction
			// or read committed isolation level

			sql = query;
			SQL_STATEMENT_LOGGER.logStatement( sql, FormatStyle.BASIC );
			PreparedStatement qps = conn.prepareStatement(query);
			try {
				ResultSet rs = qps.executeQuery();
				if ( !rs.next() ) {
                    String err = LOG.unableToReadHiValue(tableName);
                    LOG.error(err);
					throw new IdentifierGenerationException(err);
				}
				value.initialize( rs, 1 );
				rs.close();
			}
			catch (SQLException sqle) {
                LOG.error(LOG.unableToReadHiValue(tableName), sqle);
				throw sqle;
			}
			finally {
				qps.close();
			}

			sql = update;
			SQL_STATEMENT_LOGGER.logStatement( sql, FormatStyle.BASIC );
			PreparedStatement ups = conn.prepareStatement(update);
			try {
				value.copy().increment().bind( ups, 1 );
				value.bind( ups, 2 );
				rows = ups.executeUpdate();
			}
			catch (SQLException sqle) {
                LOG.error(LOG.unableToUpdateHiValue(tableName), sqle);
				throw sqle;
			}
			finally {
				ups.close();
			}
		}
		while (rows==0);
		return value;
	}

=======
>>>>>>> 0b10334e
	protected IntegralDataTypeHolder buildHolder() {
		return IdentifierGeneratorHelper.getIntegralDataTypeHolder( identifierType.getReturnedClass() );
	}
}<|MERGE_RESOLUTION|>--- conflicted
+++ resolved
@@ -22,7 +22,7 @@
  * Boston, MA  02110-1301  USA
  */
 package org.hibernate.id;
-<<<<<<< HEAD
+
 import java.io.Serializable;
 import java.sql.Connection;
 import java.sql.PreparedStatement;
@@ -30,23 +30,12 @@
 import java.sql.SQLException;
 import java.sql.Types;
 import java.util.Properties;
-=======
-
->>>>>>> 0b10334e
 import org.hibernate.HibernateException;
 import org.hibernate.HibernateLogger;
 import org.hibernate.LockMode;
 import org.hibernate.cfg.ObjectNameNormalizer;
 import org.hibernate.dialect.Dialect;
 import org.hibernate.engine.SessionImplementor;
-<<<<<<< HEAD
-import org.hibernate.engine.TransactionHelper;
-import org.hibernate.internal.util.config.ConfigurationHelper;
-import org.hibernate.jdbc.util.FormatStyle;
-import org.hibernate.mapping.Table;
-import org.hibernate.type.Type;
-import org.jboss.logging.Logger;
-=======
 import org.hibernate.engine.jdbc.internal.FormatStyle;
 import org.hibernate.engine.jdbc.spi.JdbcServices;
 import org.hibernate.engine.jdbc.spi.SqlStatementLogger;
@@ -54,17 +43,7 @@
 import org.hibernate.jdbc.ReturningWork;
 import org.hibernate.mapping.Table;
 import org.hibernate.type.Type;
-import org.slf4j.Logger;
-import org.slf4j.LoggerFactory;
-
-import java.io.Serializable;
-import java.sql.Connection;
-import java.sql.PreparedStatement;
-import java.sql.ResultSet;
-import java.sql.SQLException;
-import java.sql.Types;
-import java.util.Properties;
->>>>>>> 0b10334e
+import org.jboss.logging.Logger;
 
 /**
  * An <tt>IdentifierGenerator</tt> that uses a database
@@ -181,14 +160,14 @@
 								ResultSet rs = qps.executeQuery();
 								if ( !rs.next() ) {
 									String err = "could not read a hi value - you need to populate the table: " + tableName;
-									log.error(err);
+									LOG.error(err);
 									throw new IdentifierGenerationException(err);
 								}
 								value.initialize( rs, 1 );
 								rs.close();
 							}
 							catch (SQLException e) {
-								log.error("could not read a hi value", e);
+								LOG.error("Could not read a hi value", e);
 								throw e;
 							}
 							finally {
@@ -203,7 +182,7 @@
 								rows = ups.executeUpdate();
 							}
 							catch (SQLException sqle) {
-								log.error("could not update hi value in: " + tableName, sqle);
+								LOG.error(LOG.unableToUpdateHiValue(tableName), sqle);
 								throw sqle;
 							}
 							finally {
@@ -241,70 +220,6 @@
 		return tableName;
 	}
 
-<<<<<<< HEAD
-	/**
-	 * Get the next value.
-	 *
-	 * @param conn The sql connection to use.
-	 * @param sql n/a
-	 *
-	 * @return Prior to 3.5 this method returned an {@link Integer}.  Since 3.5 it now
-	 * returns a {@link IntegralDataTypeHolder}
-	 *
-	 * @throws SQLException
-	 */
-	@Override
-    public Serializable doWorkInCurrentTransaction(Connection conn, String sql) throws SQLException {
-		IntegralDataTypeHolder value = buildHolder();
-		int rows;
-		do {
-			// The loop ensures atomicity of the
-			// select + update even for no transaction
-			// or read committed isolation level
-
-			sql = query;
-			SQL_STATEMENT_LOGGER.logStatement( sql, FormatStyle.BASIC );
-			PreparedStatement qps = conn.prepareStatement(query);
-			try {
-				ResultSet rs = qps.executeQuery();
-				if ( !rs.next() ) {
-                    String err = LOG.unableToReadHiValue(tableName);
-                    LOG.error(err);
-					throw new IdentifierGenerationException(err);
-				}
-				value.initialize( rs, 1 );
-				rs.close();
-			}
-			catch (SQLException sqle) {
-                LOG.error(LOG.unableToReadHiValue(tableName), sqle);
-				throw sqle;
-			}
-			finally {
-				qps.close();
-			}
-
-			sql = update;
-			SQL_STATEMENT_LOGGER.logStatement( sql, FormatStyle.BASIC );
-			PreparedStatement ups = conn.prepareStatement(update);
-			try {
-				value.copy().increment().bind( ups, 1 );
-				value.bind( ups, 2 );
-				rows = ups.executeUpdate();
-			}
-			catch (SQLException sqle) {
-                LOG.error(LOG.unableToUpdateHiValue(tableName), sqle);
-				throw sqle;
-			}
-			finally {
-				ups.close();
-			}
-		}
-		while (rows==0);
-		return value;
-	}
-
-=======
->>>>>>> 0b10334e
 	protected IntegralDataTypeHolder buildHolder() {
 		return IdentifierGeneratorHelper.getIntegralDataTypeHolder( identifierType.getReturnedClass() );
 	}
