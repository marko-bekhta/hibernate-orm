--- conflicted
+++ resolved
@@ -25,25 +25,16 @@
 
 import java.lang.reflect.InvocationTargetException;
 import java.lang.reflect.Method;
-<<<<<<< HEAD
-import java.util.Collection;
-import java.util.Properties;
-=======
->>>>>>> bd7840dd
 import java.util.Set;
 
 import org.jboss.logging.Logger;
 
 import org.hibernate.HibernateException;
 import org.hibernate.cfg.Configuration;
+import org.hibernate.engine.config.spi.ConfigurationService;
 import org.hibernate.engine.spi.SessionFactoryImplementor;
 import org.hibernate.integrator.spi.Integrator;
 import org.hibernate.internal.CoreMessageLogger;
-<<<<<<< HEAD
-import org.hibernate.internal.util.config.ConfigurationHelper;
-=======
-import org.hibernate.metamodel.source.MetadataImplementor;
->>>>>>> bd7840dd
 import org.hibernate.boot.registry.classloading.spi.ClassLoaderService;
 import org.hibernate.metamodel.spi.MetadataImplementor;
 import org.hibernate.service.spi.SessionFactoryServiceRegistry;
@@ -58,15 +49,11 @@
 	);
 
 	public static final String APPLY_CONSTRAINTS = "hibernate.validator.apply_to_ddl";
+
 	public static final String BV_CHECK_CLASS = "javax.validation.Validation";
+
 	public static final String MODE_PROPERTY = "javax.persistence.validation.mode";
 
-<<<<<<< HEAD
-	private static final String ACTIVATOR_CLASS = "org.hibernate.cfg.beanvalidation.TypeSafeActivator";
-	private static final String DDL_METHOD = "applyDDL";
-	private static final String ACTIVATE_METHOD = "activateBeanValidation";
-	private static final String ASSERT_VALIDATOR_FACTORY_INSTANCE_METHOD = "assertObjectIsValidatorFactoryInstance";
-=======
 	private static final String ACTIVATOR_CLASS_NAME = "org.hibernate.cfg.beanvalidation.TypeSafeActivator";
 	private static final String VALIDATE_SUPPLIED_FACTORY_METHOD_NAME = "validateSuppliedFactory";
 	private static final String ACTIVATE_METHOD_NAME = "activate";
@@ -113,180 +100,16 @@
 			throw new HibernateException( "Could not locate TypeSafeActivator class", e );
 		}
 	}
->>>>>>> bd7840dd
 
 	@Override
-	// TODO Can be removed once the switch to the new metamodel is complete. See also HHH-7470 (HF)
 	public void integrate(
-<<<<<<< HEAD
-			Configuration configuration,
-			SessionFactoryImplementor sessionFactory,
-			SessionFactoryServiceRegistry serviceRegistry) {
-		final Set<ValidationMode> modes = ValidationMode.getModes( configuration.getProperties().get( MODE_PROPERTY ) );
-		final ClassLoaderService classLoaderService = serviceRegistry.getService( ClassLoaderService.class );
-		final Dialect dialect = serviceRegistry.getService( JdbcServices.class ).getDialect();
-		final boolean isBeanValidationAvailable = isBeanValidationOnClasspath( classLoaderService );
-		final Class typeSafeActivatorClass = loadTypeSafeActivatorClass( serviceRegistry );
-
-		applyRelationalConstraints(
-				modes,
-				isBeanValidationAvailable,
-				typeSafeActivatorClass,
-				configuration,
-				dialect
-
-		);
-		applyHibernateListeners(
-				modes,
-				isBeanValidationAvailable,
-				typeSafeActivatorClass,
-				sessionFactory,
-				serviceRegistry
-		);
-	}
-
-	@Override
-	public void integrate(MetadataImplementor metadata,
-						  SessionFactoryImplementor sessionFactory,
-						  SessionFactoryServiceRegistry serviceRegistry) {
+			final MetadataImplementor metadata,
+			final SessionFactoryImplementor sessionFactory,
+			final SessionFactoryServiceRegistry serviceRegistry ) {
+		// IMPL NOTE : see the comments on ActivationContext.getValidationModes() as to why this is multi-valued...
 		final Set<ValidationMode> modes = ValidationMode.getModes(
-				sessionFactory.getProperties()
-						.get( MODE_PROPERTY )
-		);
-		final ClassLoaderService classLoaderService = serviceRegistry.getService( ClassLoaderService.class );
-		final Dialect dialect = serviceRegistry.getService( JdbcServices.class ).getDialect();
-		final boolean isBeanValidationAvailable = isBeanValidationOnClasspath( classLoaderService );
-		final Class typeSafeActivatorClass = loadTypeSafeActivatorClass( serviceRegistry );
-
-		applyRelationalConstraints(
-				modes,
-				isBeanValidationAvailable,
-				typeSafeActivatorClass,
-				sessionFactory.getProperties(),
-				metadata,
-				dialect
-		);
-		applyHibernateListeners(
-				modes,
-				isBeanValidationAvailable,
-				typeSafeActivatorClass,
-				sessionFactory,
-				serviceRegistry
-		);
-	}
-
-	@Override
-	public void disintegrate(SessionFactoryImplementor sessionFactory, SessionFactoryServiceRegistry serviceRegistry) {
-		// nothing to do here afaik
-	}
-
-	public static void validateFactory(Object object) {
-		Class activatorClass;
-		try {
-			activatorClass = BeanValidationIntegrator.class.getClassLoader().loadClass( ACTIVATOR_CLASS );
-		}
-		catch ( HibernateException e ) {
-			throw e;
-		}
-		catch ( Exception e ) {
-			throw new HibernateException( "Could not locate TypeSafeActivator class", e );
-		}
-
-		try {
-			final Method validateMethod = getValidateMethod( activatorClass );
-			invokeValidateMethod( object, validateMethod );
-		}
-		catch ( HibernateException e ) {
-			throw e;
-		}
-		catch ( Exception e ) {
-			throw new HibernateException( "Could not locate method needed for ValidatorFactory validation", e );
-		}
-	}
-
-	private static void invokeValidateMethod(Object object, Method validateMethod) {
-		try {
-			validateMethod.invoke( null, object );
-		}
-		catch ( InvocationTargetException e ) {
-			if ( e.getTargetException() instanceof HibernateException ) {
-				throw ( HibernateException ) e.getTargetException();
-			}
-			throw new HibernateException( "Unable to check validity of passed ValidatorFactory", e );
-		}
-		catch ( IllegalAccessException e ) {
-			throw new HibernateException( "Unable to check validity of passed ValidatorFactory", e );
-		}
-	}
-
-	private static Method getValidateMethod(Class activatorClass) throws NoSuchMethodException {
-		final Method validateMethod = activatorClass.getMethod(
-				ASSERT_VALIDATOR_FACTORY_INSTANCE_METHOD,
-				Object.class
-		);
-		if ( !validateMethod.isAccessible() ) {
-			validateMethod.setAccessible( true );
-		}
-		return validateMethod;
-	}
-
-	/**
-	 * Try to locate a BV class to see if it is available on the classpath
-	 *
-	 * @param classLoaderService the class loader service
-	 *
-	 * @return {@code true} if the Bean Validation classes are on the classpath, {@code false otherwise}
-	 */
-	private boolean isBeanValidationOnClasspath(ClassLoaderService classLoaderService) {
-		// try to locate a BV class to see if it is available on the classpath
-		boolean isBeanValidationAvailable;
-		try {
-			classLoaderService.classForName( BV_CHECK_CLASS );
-			isBeanValidationAvailable = true;
-		}
-		catch ( Exception error ) {
-			isBeanValidationAvailable = false;
-		}
-		return isBeanValidationAvailable;
-	}
-
-	private Class loadTypeSafeActivatorClass(SessionFactoryServiceRegistry serviceRegistry) {
-		try {
-			return serviceRegistry.getService( ClassLoaderService.class ).classForName( ACTIVATOR_CLASS );
-		}
-		catch ( Exception e ) {
-			return null;
-		}
-	}
-
-	private void applyRelationalConstraints(
-			Set<ValidationMode> modes,
-			boolean beanValidationAvailable,
-			Class typeSafeActivatorClass,
-			Configuration configuration,
-			Dialect dialect) {
-		if ( !ConfigurationHelper.getBoolean( APPLY_CONSTRAINTS, configuration.getProperties(), true ) ) {
-			LOG.debug( "Skipping application of relational constraints from legacy Hibernate Validator" );
-			return;
-		}
-
-		if ( !( modes.contains( ValidationMode.DDL ) || modes.contains( ValidationMode.AUTO ) ) ) {
-			return;
-		}
-
-		if ( !beanValidationAvailable ) {
-			if ( modes.contains( ValidationMode.DDL ) ) {
-				throw new HibernateException( "Bean Validation not available in the class path but required in " + MODE_PROPERTY );
-			}
-			else if ( modes.contains( ValidationMode.AUTO ) ) {
-				//nothing to activate
-				return;
-=======
-			final Configuration configuration,
-			final SessionFactoryImplementor sessionFactory,
-			final SessionFactoryServiceRegistry serviceRegistry) {
-		// IMPL NOTE : see the comments on ActivationContext.getValidationModes() as to why this is multi-valued...
-		final Set<ValidationMode> modes = ValidationMode.getModes( configuration.getProperties().get( MODE_PROPERTY ) );
+				serviceRegistry.getService( ConfigurationService.class )
+						.getSetting( MODE_PROPERTY ));
 		if ( modes.size() > 1 ) {
 			LOG.multipleValidationModes( ValidationMode.loggable( modes ) );
 		}
@@ -312,7 +135,7 @@
 
 					@Override
 					public Configuration getConfiguration() {
-						return configuration;
+						return null;
 					}
 
 					@Override
@@ -341,7 +164,6 @@
 			}
 			catch (NoSuchMethodException e) {
 				throw new HibernateException( "Unable to locate TypeSafeActivator#activate method", e );
->>>>>>> bd7840dd
 			}
 		}
 		else {
@@ -351,140 +173,79 @@
 		}
 	}
 
+
+	@Override
+	public void integrate(
+			final Configuration configuration,
+			final SessionFactoryImplementor sessionFactory,
+			final SessionFactoryServiceRegistry serviceRegistry) {
+		// IMPL NOTE : see the comments on ActivationContext.getValidationModes() as to why this is multi-valued...
+		final Set<ValidationMode> modes = ValidationMode.getModes( configuration.getProperties().get( MODE_PROPERTY ) );
+		if ( modes.size() > 1 ) {
+			LOG.multipleValidationModes( ValidationMode.loggable( modes ) );
+		}
+		if ( modes.size() == 1 && modes.contains( ValidationMode.NONE ) ) {
+			// we have nothing to do; just return
+			return;
+		}
+
+		final ClassLoaderService classLoaderService = serviceRegistry.getService( ClassLoaderService.class );
+
+		// see if the Bean Validation API is available on the classpath
+		if ( isBeanValidationApiAvailable( classLoaderService ) ) {
+			// and if so, call out to the TypeSafeActivator
+			try {
+				final Class typeSafeActivatorClass = loadTypeSafeActivatorClass( classLoaderService );
+				@SuppressWarnings("unchecked")
+				final Method activateMethod = typeSafeActivatorClass.getMethod( ACTIVATE_METHOD_NAME, ActivationContext.class );
+				final ActivationContext activationContext = new ActivationContext() {
+					@Override
+					public Set<ValidationMode> getValidationModes() {
+						return modes;
+					}
+
+					@Override
+					public Configuration getConfiguration() {
+						return configuration;
+					}
+
+					@Override
+					public SessionFactoryImplementor getSessionFactory() {
+						return sessionFactory;
+					}
+
+					@Override
+					public SessionFactoryServiceRegistry getServiceRegistry() {
+						return serviceRegistry;
+					}
+				};
+
+				try {
+					activateMethod.invoke( null, activationContext );
+				}
+				catch (InvocationTargetException e) {
+					if ( HibernateException.class.isInstance( e.getTargetException() ) ) {
+						throw ( (HibernateException) e.getTargetException() );
+					}
+					throw new IntegrationException( "Error activating Bean Validation integration", e.getTargetException() );
+				}
+				catch (Exception e) {
+					throw new IntegrationException( "Error activating Bean Validation integration", e );
+				}
+			}
+			catch (NoSuchMethodException e) {
+				throw new HibernateException( "Unable to locate TypeSafeActivator#activate method", e );
+			}
+		}
+		else {
+			// otherwise check the validation modes
+			// todo : in many ways this duplicates thew checks done on the TypeSafeActivator when a ValidatorFactory could not be obtained
+			validateMissingBeanValidationApi( modes );
+		}
+	}
+
 	private boolean isBeanValidationApiAvailable(ClassLoaderService classLoaderService) {
 		try {
-<<<<<<< HEAD
-			Method applyDDLMethod = typeSafeActivatorClass.getMethod(
-					DDL_METHOD,
-					Collection.class,
-					Properties.class,
-					Dialect.class
-			);
-			try {
-				applyDDLMethod.invoke(
-						null,
-						configuration.createMappings().getClasses().values(),
-						configuration.getProperties(),
-						dialect
-				);
-			}
-			catch ( HibernateException e ) {
-				throw e;
-			}
-			catch ( Exception e ) {
-				throw new HibernateException( "Error applying BeanValidation relational constraints", e );
-			}
-		}
-		catch ( HibernateException e ) {
-			throw e;
-		}
-		catch ( Exception e ) {
-			throw new HibernateException( "Unable to locate TypeSafeActivator#applyDDL method", e );
-		}
-	}
-
-	private void applyRelationalConstraints(Set<ValidationMode> modes,
-											boolean beanValidationAvailable,
-											Class typeSafeActivatorClass,
-											Properties properties,
-											MetadataImplementor metadata,
-											Dialect dialect) {
-		if ( !ConfigurationHelper.getBoolean( APPLY_CONSTRAINTS, properties, true ) ) {
-			LOG.debug( "Skipping application of relational constraints from legacy Hibernate Validator" );
-			return;
-		}
-		if ( !( modes.contains( ValidationMode.DDL ) || modes.contains( ValidationMode.AUTO ) ) ) {
-			return;
-		}
-		if ( !beanValidationAvailable ) {
-			if ( modes.contains( ValidationMode.DDL ) ) {
-				throw new HibernateException( "Bean Validation not available in the class path but required in " + MODE_PROPERTY );
-			}
-			if ( modes.contains( ValidationMode.AUTO ) ) {
-				return; //nothing to activate
-			}
-		}
-		try {
-			Method applyDDLMethod = typeSafeActivatorClass.getMethod(
-					DDL_METHOD,
-					Iterable.class,
-					Properties.class,
-					ClassLoaderService.class,
-					Dialect.class
-			);
-			try {
-				applyDDLMethod.invoke(
-						null,
-						metadata.getEntityBindings(),
-						properties,
-						metadata.getServiceRegistry().getService( ClassLoaderService.class ),
-						dialect
-				);
-			}
-			catch ( HibernateException error ) {
-				throw error;
-			}
-			catch ( Exception error ) {
-				throw new HibernateException( "Error applying BeanValidation relational constraints", error );
-			}
-		}
-		catch ( HibernateException error ) {
-			throw error;
-		}
-		catch ( Exception error ) {
-			throw new HibernateException( "Unable to locate TypeSafeActivator#applyDDL method", error );
-		}
-	}
-
-	private void applyHibernateListeners(Set<ValidationMode> modes,
-										 boolean beanValidationAvailable,
-										 Class typeSafeActivatorClass,
-										 SessionFactoryImplementor sessionFactory,
-										 SessionFactoryServiceRegistry serviceRegistry) {
-		// de-activate not-null tracking at the core level when Bean Validation is present unless the user explicitly
-		// asks for it
-		if ( sessionFactory.getProperties().getProperty( Environment.CHECK_NULLABILITY ) == null ) {
-			sessionFactory.getSettings().setCheckNullability( false );
-		}
-		if ( !( modes.contains( ValidationMode.CALLBACK ) || modes.contains( ValidationMode.AUTO ) ) ) {
-			return;
-		}
-		if ( !beanValidationAvailable ) {
-			if ( modes.contains( ValidationMode.CALLBACK ) ) {
-				throw new HibernateException( "Bean Validation not available in the class path but required in " + MODE_PROPERTY );
-			}
-			if ( modes.contains( ValidationMode.AUTO ) ) {
-				return; //nothing to activate
-			}
-		}
-		try {
-			Method activateMethod = typeSafeActivatorClass.getMethod(
-					ACTIVATE_METHOD,
-					EventListenerRegistry.class,
-					Properties.class
-			);
-			try {
-				activateMethod.invoke(
-						null,
-						serviceRegistry.getService( EventListenerRegistry.class ),
-						sessionFactory.getProperties()
-				);
-			}
-			catch ( HibernateException e ) {
-				throw e;
-			}
-			catch ( Exception e ) {
-				throw new HibernateException( "Error applying BeanValidation relational constraints", e );
-			}
-		}
-		catch ( HibernateException e ) {
-			throw e;
-		}
-		catch ( Exception e ) {
-			throw new HibernateException( "Unable to locate TypeSafeActivator#applyDDL method", e );
-		}
-	}
-=======
 			classLoaderService.classForName( BV_CHECK_CLASS );
 			return true;
 		}
@@ -516,18 +277,8 @@
 		}
 	}
 
-
-
-	@Override
-	public void integrate(
-			MetadataImplementor metadata,
-			SessionFactoryImplementor sessionFactory,
-			SessionFactoryServiceRegistry serviceRegistry ) {
-	}
-
 	@Override
 	public void disintegrate(SessionFactoryImplementor sessionFactory, SessionFactoryServiceRegistry serviceRegistry) {
 		// nothing to do here afaik
 	}
->>>>>>> bd7840dd
 }