--- conflicted
+++ resolved
@@ -25,22 +25,7 @@
 
 import java.util.Map;
 
-<<<<<<< HEAD
-import org.hibernate.cfg.Environment;
-import org.hibernate.integrator.spi.Integrator;
-import org.hibernate.integrator.spi.IntegratorService;
-import org.hibernate.integrator.spi.ServiceContributingIntegrator;
-import org.hibernate.internal.util.config.ConfigurationHelper;
-import org.hibernate.jaxb.spi.cfg.JaxbHibernateConfiguration;
-import org.hibernate.service.classloading.spi.ClassLoaderService;
-import org.hibernate.service.internal.BootstrapServiceRegistryImpl;
-import org.hibernate.service.internal.ProvidedService;
-import org.hibernate.service.internal.StandardServiceRegistryImpl;
-import org.hibernate.service.spi.BasicServiceInitiator;
-import org.hibernate.service.spi.ServiceContributor;
-=======
 import org.hibernate.boot.registry.StandardServiceInitiator;
->>>>>>> 7b486fc4
 
 /**
  * @deprecated Use {@link org.hibernate.boot.registry.StandardServiceRegistryBuilder} instead
@@ -52,33 +37,7 @@
 	}
 
 	public ServiceRegistryBuilder(BootstrapServiceRegistry bootstrapServiceRegistry) {
-<<<<<<< HEAD
-		this.settings = Environment.getProperties();
-		this.bootstrapServiceRegistry = bootstrapServiceRegistry;
-		this.configLoader = new ConfigLoader( bootstrapServiceRegistry );
-	}
-
-	/**
-	 * Allows access to the underlying boot-strap registry.
-	 *
-	 * @return The boot-strap registry
-	 */
-	public BootstrapServiceRegistry getBootstrapServiceRegistry() {
-		return bootstrapServiceRegistry;
-	}
-
-	/**
-	 * Used from the {@link #initiators} variable initializer
-	 *
-	 * @return List of standard initiators
-	 */
-	private static List<BasicServiceInitiator> standardInitiatorList() {
-		final List<BasicServiceInitiator> initiators = new ArrayList<BasicServiceInitiator>();
-		initiators.addAll( StandardServiceInitiators.LIST );
-		return initiators;
-=======
 		super( bootstrapServiceRegistry );    //To change body of overridden methods use File | Settings | File Templates.
->>>>>>> 7b486fc4
 	}
 
 	@Override
@@ -125,34 +84,6 @@
 
 	@Override
 	public ServiceRegistry buildServiceRegistry() {
-<<<<<<< HEAD
-		Map<?,?> settingsCopy = new HashMap();
-		settingsCopy.putAll( settings );
-		Environment.verifyProperties( settingsCopy );
-		ConfigurationHelper.resolvePlaceHolders( settingsCopy );
-
-		for ( Integrator integrator : bootstrapServiceRegistry.getService( IntegratorService.class ).getIntegrators() ) {
-			if ( ServiceContributingIntegrator.class.isInstance( integrator ) ) {
-				ServiceContributingIntegrator.class.cast( integrator ).prepareServices( this );
-			}
-		}
-
-		for ( ServiceContributor contributor : bootstrapServiceRegistry.getService( ClassLoaderService.class ).loadJavaServices(ServiceContributor.class) ) {
-			contributor.contribute( this );
-		}
-
-		return new StandardServiceRegistryImpl( bootstrapServiceRegistry, initiators, providedServices, settingsCopy );
-	}
-
-	/**
-	 * Destroy a service registry.  Applications should only destroy registries they have explicitly created.
-	 *
-	 * @param serviceRegistry The registry to be closed.
-	 */
-	public static void destroy(ServiceRegistry serviceRegistry) {
-		( (StandardServiceRegistryImpl) serviceRegistry ).destroy();
-=======
 		return super.buildServiceRegistry();
->>>>>>> 7b486fc4
 	}
 }